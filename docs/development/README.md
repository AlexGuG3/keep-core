--- conflicted
+++ resolved
@@ -33,7 +33,9 @@
 Finally, you can run `dep ensure` in the root directory of this repository and
 you'll be ready to build!
 
-<<<<<<< HEAD
+Run `go generate ./.../` from `keep-core` and if everything is fine, start the
+Keep client with `go run main.go`.
+
 ### Code Style
 
 Go code generally follows common community style. We try to track with core Go
@@ -58,10 +60,6 @@
    - **method receivers**: Since Go does not have a standard `this`, we do use
      the first letter of each word as the variable name of a method receiver
      (e.g., for a type MyCoolType, the method receiver would be named mct).
-=======
-Run `go generate ./.../` from `keep-core` and if everything is fine, start the Keep
-client with `go run main.go`.
->>>>>>> d121c09d
 
 ### Relay States
 
