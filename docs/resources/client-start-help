$ keep-client start --help
Starts the Keep Client in the foreground

Usage:
  keep-client start [flags]

Flags:
      --ethereum.url string                        WS connection URL for Ethereum client.
      --ethereum.keyFile string                    The local filesystem path to Keep operator account keyfile.
      --ethereum.miningCheckInterval duration      The time interval in seconds in which transaction mining status is checked. If the transaction is not mined within this time, the gas price is increased and transaction is resubmitted. (default 1m0s)
      --ethereum.maxGasFeeCap wei                  The maximum gas fee the client is willing to pay for the transaction to be mined. If reached, no resubmission attempts are performed. (default 500 gwei)
      --ethereum.requestPerSecondLimit int         Request per second limit for all types of Ethereum client requests. (default 150)
      --ethereum.concurrencyLimit int              The maximum number of concurrent requests which can be executed against Ethereum client. (default 30)
      --ethereum.balanceAlertThreshold wei         The minimum balance of operator account below which client starts reporting errors in logs. (default 500000000 gwei)
      --network.peers strings                      Addresses of the network bootstrap nodes.
  -p, --network.port int                           Keep client listening port. (default 3919)
      --network.announcedAddresses strings         Overwrites the default Keep client address announced in the network. Should be used for NAT or when more advanced firewall rules are applied.
      --network.disseminationTime int              Specifies courtesy message dissemination time in seconds for topics the node is not subscribed to. Should be used only on selected bootstrap nodes. (0 = none)
      --storage.dataDir string                     Location to store the Keep client key shares and other sensitive data.
      --metrics.port int                           Metrics HTTP server listening port. (default 9601)
      --metrics.networkMetricsTick duration        Network metrics check tick in seconds. (default 1m0s)
      --metrics.ethereumMetricsTick duration       Ethereum metrics check tick in seconds. (default 10m0s)
<<<<<<< HEAD
      --diagnostics.port int                       Diagnostics HTTP server listening port. (default 8081)
=======
      --diagnostics.port int                       Diagnostics HTTP server listening port. (default 9701)
>>>>>>> c5a20034
      --tbtc.preParamsPoolSize int                 tECDSA pre-parameters pool size. (default 3000)
      --tbtc.preParamsGenerationTimeout duration   tECDSA pre-parameters generation timeout. (default 2m0s)
      --tbtc.preParamsGenerationDelay duration     tECDSA pre-parameters generation delay. (default 10s)
      --tbtc.preParamsGenerationConcurrency int    tECDSA pre-parameters generation concurrency. (default 1)
      --tbtc.keyGenerationConcurrency int          tECDSA key generation concurrency. (default 10)
      --developer.randomBeaconAddress string       Address of the RandomBeacon smart contract
      --developer.tokenStakingAddress string       Address of the TokenStaking smart contract
      --developer.walletRegistryAddress string     Address of the WalletRegistry smart contract

Global Flags:
  -c, --config string   Path to the configuration file. Supported formats: TOML, YAML, JSON.
      --developer       Developer network
      --goerli          Görli network
      --mainnet         Mainnet network

Environment variables:
    KEEP_ETHEREUM_PASSWORD    Password for Keep operator account keyfile decryption.
    LOG_LEVEL                 Space-delimited set of log level directives; set to "help" for help.<|MERGE_RESOLUTION|>--- conflicted
+++ resolved
@@ -20,11 +20,7 @@
       --metrics.port int                           Metrics HTTP server listening port. (default 9601)
       --metrics.networkMetricsTick duration        Network metrics check tick in seconds. (default 1m0s)
       --metrics.ethereumMetricsTick duration       Ethereum metrics check tick in seconds. (default 10m0s)
-<<<<<<< HEAD
-      --diagnostics.port int                       Diagnostics HTTP server listening port. (default 8081)
-=======
       --diagnostics.port int                       Diagnostics HTTP server listening port. (default 9701)
->>>>>>> c5a20034
       --tbtc.preParamsPoolSize int                 tECDSA pre-parameters pool size. (default 3000)
       --tbtc.preParamsGenerationTimeout duration   tECDSA pre-parameters generation timeout. (default 2m0s)
       --tbtc.preParamsGenerationDelay duration     tECDSA pre-parameters generation delay. (default 10s)
@@ -34,12 +30,6 @@
       --developer.tokenStakingAddress string       Address of the TokenStaking smart contract
       --developer.walletRegistryAddress string     Address of the WalletRegistry smart contract
 
-Global Flags:
-  -c, --config string   Path to the configuration file. Supported formats: TOML, YAML, JSON.
-      --developer       Developer network
-      --goerli          Görli network
-      --mainnet         Mainnet network
-
 Environment variables:
     KEEP_ETHEREUM_PASSWORD    Password for Keep operator account keyfile decryption.
     LOG_LEVEL                 Space-delimited set of log level directives; set to "help" for help.