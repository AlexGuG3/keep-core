--- conflicted
+++ resolved
@@ -15,16 +15,8 @@
     const tokenStaking = await TokenStaking.deployed();
     const tokenGrant = await TokenGrant.deployed();
 
-<<<<<<< HEAD
-=======
-    // Set the price feed estimate to 1 Gwei for Ropsten network
-    if (network === 'ropsten') {
-        priceFeedEstimate = web3.utils.toWei( web3.utils.toBN(1), 'Gwei');
-    }
-
     await tokenGrant.authorizeStakingContract(tokenStaking.address);
 
->>>>>>> b4cee92c
     keepRandomBeaconService.initialize(
         dkgContributionMargin,
         withdrawalDelay,
