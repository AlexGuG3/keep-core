import expectThrow from './helpers/expectThrow';
import expectThrowWithMessage from './helpers/expectThrowWithMessage';
import {bls} from './helpers/data';
import {initContracts} from './helpers/initContracts';
import {createSnapshot, restoreSnapshot} from "./helpers/snapshot";

contract('KeepRandomBeaconOperator', (accounts) => {
  let serviceContract, operatorContract;

  before(async () => {

    let contracts = await initContracts(
      artifacts.require('./KeepToken.sol'),
      artifacts.require('./TokenStaking.sol'),
      artifacts.require('./KeepRandomBeaconService.sol'),
      artifacts.require('./KeepRandomBeaconServiceImplV1.sol'),
      artifacts.require('./stubs/KeepRandomBeaconOperatorStub.sol')
    );

    operatorContract = contracts.operatorContract;
    serviceContract = contracts.serviceContract;

    // Using stub method to add first group to help testing.
    await operatorContract.registerNewGroup(bls.groupPubKey);
    operatorContract.setGroupSize(3);
    let group = await operatorContract.getGroupPublicKey(0);
    await operatorContract.addGroupMember(group, accounts[0]);
    await operatorContract.addGroupMember(group, accounts[1]);
    await operatorContract.addGroupMember(group, accounts[2]);

    let entryFeeEstimate = await serviceContract.entryFeeEstimate(0);
    await serviceContract.methods['requestRelayEntry()']({value: entryFeeEstimate});
  });

  beforeEach(async () => {
    await createSnapshot()
  });

  afterEach(async () => {
    await restoreSnapshot()
  });

  it("should keep relay entry submission at reasonable price", async () => {
    let gasEstimate = await operatorContract.relayEntry.estimateGas(bls.groupSignature);

    // Make sure no change will make the verification more expensive than it is
    // now or that even if it happens, it will be a conscious decision.
<<<<<<< HEAD
    assert.isBelow(gasEstimate, 369566, "Relay entry submission is too expensive")
=======
    assert.isBelow(gasEstimate, 378902, "Relay entry submission is too expensive")
>>>>>>> b4d68bac
  });

  it("should not allow to submit corrupted relay entry", async () => {
      // This is not a valid G1 point
      let groupSignature = "0x11134abfa2a9844a58776650e399bca3e08ab134e42595e03e3efc5a0472bcd8";

      await expectThrow(operatorContract.relayEntry(groupSignature));
  })

  it("should not allow to submit invalid relay entry", async () => {
      // Signature is a valid G1 point but it is not a signature over the
      // expected input.
      await expectThrowWithMessage(
        operatorContract.relayEntry(bls.nextGroupSignature),
        "Invalid signature"
      );
  });

  it("should allow to submit valid relay entry", async () => {
    await operatorContract.relayEntry(bls.groupSignature);

    assert.equal((await serviceContract.getPastEvents())[0].args['entry'].toString(),
      bls.groupSignatureNumber.toString(), "Should emit event with generated entry"
    );
  });

  it("should allow to submit only one entry", async () => {
    await operatorContract.relayEntry(bls.groupSignature);

    await expectThrowWithMessage(
      operatorContract.relayEntry(bls.groupSignature),
      "Entry was submitted"
    );
  });
});<|MERGE_RESOLUTION|>--- conflicted
+++ resolved
@@ -45,11 +45,7 @@
 
     // Make sure no change will make the verification more expensive than it is
     // now or that even if it happens, it will be a conscious decision.
-<<<<<<< HEAD
-    assert.isBelow(gasEstimate, 369566, "Relay entry submission is too expensive")
-=======
     assert.isBelow(gasEstimate, 378902, "Relay entry submission is too expensive")
->>>>>>> b4d68bac
   });
 
   it("should not allow to submit corrupted relay entry", async () => {
