--- conflicted
+++ resolved
@@ -16,11 +16,6 @@
   operator2 = accounts[1],
   operator3 = accounts[2],
   operator4 = accounts[3],
-<<<<<<< HEAD
-  signingId = 0,
-=======
-  resultPublicationTime, groupThreshold,
->>>>>>> 9a1f88f5
   selectedParticipants, signatures, signingMemberIndices = [],
   disqualified = '0x0000000000000000000000000000000000000000',
   inactive = '0x0000000000000000000000000000000000000000',
