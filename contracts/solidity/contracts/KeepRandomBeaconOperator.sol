pragma solidity ^0.5.4;

import "openzeppelin-solidity/contracts/math/SafeMath.sol";
import "./TokenStaking.sol";
import "./cryptography/BLS.sol";
import "./utils/AddressArrayUtils.sol";
import "./libraries/operator/GroupSelection.sol";
import "./libraries/operator/Groups.sol";
import "./libraries/operator/DKGResultVerification.sol";

interface ServiceContract {
    function entryCreated(uint256 requestId, bytes calldata entry, address payable submitter) external;
    function fundRequestSubsidyFeePool() external payable;
    function fundDkgFeePool() external payable;
}

/**
 * @title KeepRandomBeaconOperator
 * @dev Keep client facing contract for random beacon security-critical operations.
 * Handles group creation and expiration, BLS signature verification and incentives.
 * The contract is not upgradeable. New functionality can be implemented by deploying
 * new versions following Keep client update and re-authorization by the stakers.
 */
contract KeepRandomBeaconOperator {
    using SafeMath for uint256;
    using AddressArrayUtils for address[];
    using GroupSelection for GroupSelection.Storage;
    using Groups for Groups.Storage;
    using DKGResultVerification for DKGResultVerification.Storage;

    event OnGroupRegistered(bytes groupPubKey);

    // TODO: Rename to DkgResultSubmittedEvent
    // TODO: Add memberIndex
    event DkgResultPublishedEvent(bytes groupPubKey);

    event RelayEntryRequested(bytes previousEntry, bytes groupPublicKey);
    event RelayEntrySubmitted();

    event GroupSelectionStarted(uint256 newEntry);

    GroupSelection.Storage groupSelection;
    Groups.Storage groups;
    DKGResultVerification.Storage dkgResultVerification;

    // Contract owner.
    address public owner;

    address[] public serviceContracts;

    // TODO: replace with a secure authorization protocol (addressed in RFC 11).
    TokenStaking public stakingContract;

    // Minimum amount of KEEP that allows sMPC cluster client to participate in
    // the Keep network. Expressed as number with 18-decimal places.
    uint256 public minimumStake = 200000 * 1e18;

    // Each signing group member reward expressed in wei.
    uint256 public groupMemberBaseReward = 145*1e11; // 14500 Gwei, 10% of operational cost

    // The price feed estimate is used to calculate the gas price for reimbursement
    // next to the actual gas price from the transaction. We use both values to
    // defend against malicious miner-submitters who can manipulate transaction
    // gas price. Expressed in wei.
    uint256 public priceFeedEstimate = 20*1e9; // (20 Gwei = 20 * 10^9 wei)

    // Fluctuation margin to cover the immediate rise in gas price.
    // Expressed in percentage.
    uint256 public fluctuationMargin = 50; // 50%

    // Size of a group in the threshold relay.
    uint256 public groupSize = 64;

    // Minimum number of group members needed to interact according to the
    // protocol to produce a relay entry.
    uint256 public groupThreshold = 33;

    // Time in blocks after which the next group member is eligible
    // to submit the result.
    uint256 public resultPublicationBlockStep = 3;

    // Time in blocks it takes off-chain cluster to generate a new relay entry
    // and be ready to submit it to the chain.
    uint256 public relayEntryGenerationTime = (1+3);

    // Timeout in blocks for a relay entry to appear on the chain. Blocks are
    // counted from the moment relay request occur.
    //
    // Timeout is never shorter than the time needed by clients to generate
    // relay entry and the time it takes for the last group member to become
    // eligible to submit the result plus at least one block to submit it.
    uint256 public relayEntryTimeout = relayEntryGenerationTime.add(groupSize.mul(resultPublicationBlockStep));

    // Gas required to verify BLS signature and produce successful relay
    // entry. Excludes callback and DKG gas.
    uint256 public entryVerificationGasEstimate = 300000;

    // Gas required to submit DKG result.
    uint256 public dkgGasEstimate = 1740000;

    // Reimbursement for the submitter of the DKG result.
    // This value is set when a new DKG request comes to the operator contract.
    // It contains a full payment for DKG multiplied by the fluctuation margin.
    // When submitting DKG result, the submitter is reimbursed with the actual cost
    // and some part of the fee stored in this field may be returned to the service
    // contract.
    uint256 public dkgSubmitterReimbursementFee;

    // Service contract that triggered current group selection.
    ServiceContract internal groupSelectionStarterContract;

    struct SigningRequest {
        uint256 relayRequestId;
        uint256 entryVerificationAndProfitFee;
        uint256 groupIndex;
        bytes previousEntry;
        address serviceContract;
    }

    uint256 internal currentEntryStartBlock;
    SigningRequest internal signingRequest;

    // Seed value used for the genesis group selection.
    // https://www.wolframalpha.com/input/?i=pi+to+78+digits
    uint256 internal _genesisGroupSeed = 31415926535897932384626433832795028841971693993751058209749445923078164062862;

    /**
     * @dev Triggers the first group selection. Genesis can be called only when
     * there are no groups on the operator contract.
     */
    function genesis() public payable {
        require(numberOfGroups() == 0, "Groups exist");
        // Set latest added service contract as a group selection starter to receive any DKG fee surplus.
        groupSelectionStarterContract = ServiceContract(serviceContracts[serviceContracts.length.sub(1)]);
        startGroupSelection(_genesisGroupSeed, msg.value);
    }

    /**
     * @dev Throws if called by any account other than the owner.
     */
    modifier onlyOwner() {
        require(owner == msg.sender, "Caller is not the owner");
        _;
    }

    /**
     * @dev Checks if sender is authorized.
     */
    modifier onlyServiceContract() {
        require(
            serviceContracts.contains(msg.sender),
            "Caller is not an authorized contract"
        );
        _;
    }

    constructor(address _serviceContract, address _stakingContract) public {
        owner = msg.sender;

        serviceContracts.push(_serviceContract);
        stakingContract = TokenStaking(_stakingContract);

        groupSelection.ticketSubmissionTimeout = 12;
        groupSelection.groupSize = groupSize;
        groups.activeGroupsThreshold = 5;
        groups.groupActiveTime = 3000;

        dkgResultVerification.timeDKG = 7*(1+3);
        dkgResultVerification.resultPublicationBlockStep = resultPublicationBlockStep;
        dkgResultVerification.groupSize = groupSize;
        // TODO: For now, the required number of signatures is equal to group
        // threshold. This should be updated to keep a safety margin for
        // participants misbehaving during signing.
        dkgResultVerification.signatureThreshold = groupThreshold;
    }

    /**
     * @dev Adds service contract
     * @param serviceContract Address of the service contract.
     */
    function addServiceContract(address serviceContract) public onlyOwner {
        serviceContracts.push(serviceContract);
    }

    /**
     * @dev Removes service contract
     * @param serviceContract Address of the service contract.
     */
    function removeServiceContract(address serviceContract) public onlyOwner {
        serviceContracts.removeAddress(serviceContract);
    }

    /**
     * @dev Set the gas price in wei for calculating reimbursements.
     * @param _priceFeedEstimate is the gas price for calculating reimbursements.
     */
    function setPriceFeedEstimate(uint256 _priceFeedEstimate) public onlyOwner {
        priceFeedEstimate = _priceFeedEstimate;
    }

    /**
     * @dev Adds a safety margin for gas price fluctuations to the current gas price.
     * The gas price for DKG or relay entry is set when the request is processed
     * but the result submission transaction will be sent later. We add a safety
     * margin that should be sufficient for getting requests processed within a
     * a deadline under all circumstances.
     * @param gasPrice Gas price in wei.
     */
    function gasPriceWithFluctuationMargin(uint256 gasPrice) internal view returns (uint256) {
        return gasPrice.add(gasPrice.mul(fluctuationMargin).div(100));
    }

    /**
     * @dev Triggers the selection process of a new candidate group.
     * @param _newEntry New random beacon value that stakers will use to
     * generate their tickets.
     */
    function createGroup(uint256 _newEntry) public payable onlyServiceContract {
        groupSelectionStarterContract = ServiceContract(msg.sender);
        startGroupSelection(_newEntry, msg.value);
    }

    function startGroupSelection(uint256 _newEntry, uint256 _payment) internal {
        require(
            _payment >= gasPriceWithFluctuationMargin(priceFeedEstimate).mul(dkgGasEstimate),
            "Insufficient DKG fee"
        );

        // dkgTimeout is the time after key generation protocol is expected to
        // be complete plus the expected time to submit the result.
        uint256 dkgTimeout = groupSelection.ticketSubmissionStartBlock +
            groupSelection.ticketSubmissionTimeout +
            dkgResultVerification.timeDKG +
            groupSize * resultPublicationBlockStep;

        require(!groupSelection.inProgress || block.number > dkgTimeout, "Group selection in progress");

        // If previous group selection failed and there is reimbursement left
        // return it to the DKG fee pool.
        if (dkgSubmitterReimbursementFee > 0) {
            uint256 surplus = dkgSubmitterReimbursementFee;
            dkgSubmitterReimbursementFee = 0;
            ServiceContract(msg.sender).fundDkgFeePool.value(surplus)();
        }

        groupSelection.start(_newEntry);
        emit GroupSelectionStarted(_newEntry);
        dkgSubmitterReimbursementFee = _payment;
    }

    /**
     * @dev Submits ticket to request to participate in a new candidate group.
     * @param ticket Bytes representation of a ticket that holds the following:
     * - ticketValue: first 8 bytes of a result of keccak256 cryptography hash
     *   function on the combination of the group selection seed (previous
     *   beacon output), staker-specific value (address) and virtual staker index.
     * - stakerValue: a staker-specific value which is the address of the staker.
     * - virtualStakerIndex: 4-bytes number within a range of 1 to staker's weight;
     *   has to be unique for all tickets submitted by the given staker for the
     *   current candidate group selection.
     */
    function submitTicket(bytes32 ticket) public {
        uint64 ticketValue;
        uint160 stakerValue;
        uint32 virtualStakerIndex;

        bytes memory ticketBytes = abi.encodePacked(ticket);
        /* solium-disable-next-line */
        assembly {
            // ticket value is 8 bytes long
            ticketValue := mload(add(ticketBytes, 8))
            // staker value is 20 bytes long
            stakerValue := mload(add(ticketBytes, 28))
            // virtual staker index is 4 bytes long
            virtualStakerIndex := mload(add(ticketBytes, 32))
        }

        uint256 stakingWeight = stakingContract.balanceOf(msg.sender).div(minimumStake);
        groupSelection.submitTicket(ticketValue, uint256(stakerValue), uint256(virtualStakerIndex), stakingWeight);
    }

    /**
     * @dev Gets the timeout in blocks after which group candidate ticket
     * submission is finished.
     */
    function ticketSubmissionTimeout() public view returns (uint256) {
        return groupSelection.ticketSubmissionTimeout;
    }

    /**
     * @dev Gets the number of submitted group candidate tickets so far.
     */
    function submittedTicketsCount() public view returns (uint256) {
        return groupSelection.tickets.length;
    }

    /**
     * @dev Gets selected participants in ascending order of their tickets.
     */
    function selectedParticipants() public view returns (address[] memory) {
        return groupSelection.selectedParticipants();
    }

    /**
     * @dev Submits result of DKG protocol. It is on-chain part of phase 14 of
     * the protocol.
     *
     * @param submitterMemberIndex Claimed submitter candidate group member index
     * @param groupPubKey Generated candidate group public key
     * @param disqualified Bytes representing disqualified group members;
     * 1 at the specific index means that the member has been disqualified.
     * Indexes reflect positions of members in the group, as outputted by the
     * group selection protocol.
     * @param inactive Bytes representing inactive group members;
     * 1 at the specific index means that the member has been marked as inactive.
     * Indexes reflect positions of members in the group, as outputted by the
     * group selection protocol.
     * @param signatures Concatenation of signatures from members supporting the
     * result.
     * @param signingMembersIndexes Indices of members corresponding to each
     * signature.
     */
    function submitDkgResult(
        uint256 submitterMemberIndex,
        bytes memory groupPubKey,
        bytes memory disqualified,
        bytes memory inactive,
        bytes memory signatures,
        uint[] memory signingMembersIndexes
    ) public {
        address[] memory members = selectedParticipants();

        dkgResultVerification.verify(
            submitterMemberIndex,
            groupPubKey,
            disqualified,
            inactive,
            signatures,
            signingMembersIndexes,
            members,
            groupSelection.ticketSubmissionStartBlock + groupSelection.ticketSubmissionTimeout
        );

        for (uint i = 0; i < groupSize; i++) {
            // Check member was neither marked as inactive nor as disqualified
            if(inactive[i] == 0x00 && disqualified[i] == 0x00) {
                groups.addGroupMember(groupPubKey, members[i]);
            }
        }

        groups.addGroup(groupPubKey);
        reimburseDkgSubmitter();
        emit DkgResultPublishedEvent(groupPubKey);
        groupSelection.stop();
    }

    /**
     * @dev Compare the reimbursement fee calculated based on the current transaction gas
     * price and the current price feed estimate with the DKG reimbursement fee calculated
     * and paid at the moment when the DKG was requested. If there is any surplus, it will
     * be returned to the DKG fee pool of the service contract which triggered the DKG.
     */
    function reimburseDkgSubmitter() internal {
        uint256 gasPrice = priceFeedEstimate;
        // We need to check if tx.gasprice is non-zero as a workaround to a bug
        // in go-ethereum:
        // https://github.com/ethereum/go-ethereum/pull/20189
        if (tx.gasprice > 0 && tx.gasprice < priceFeedEstimate) {
            gasPrice = tx.gasprice;
        }

        uint256 reimbursementFee = dkgGasEstimate.mul(gasPrice);
        address payable magpie = stakingContract.magpieOf(msg.sender);

        if (reimbursementFee < dkgSubmitterReimbursementFee) {
            uint256 surplus = dkgSubmitterReimbursementFee.sub(reimbursementFee);
            dkgSubmitterReimbursementFee = 0;
            // Reimburse submitter with actual DKG cost.
            magpie.transfer(reimbursementFee);
            // Return surplus to the contract that started DKG.
            groupSelectionStarterContract.fundDkgFeePool.value(surplus)();
        } else {
            // If submitter used higher gas price reimburse only dkgSubmitterReimbursementFee max.
            reimbursementFee = dkgSubmitterReimbursementFee;
            dkgSubmitterReimbursementFee = 0;
            magpie.transfer(reimbursementFee);
        }
    }

    /**
     * @dev Set the minimum amount of KEEP that allows a Keep network client to participate in a group.
     * @param _minimumStake Amount in KEEP.
     */
    function setMinimumStake(uint256 _minimumStake) public onlyOwner {
        minimumStake = _minimumStake;
    }

    /**
     * @dev Creates a request to generate a new relay entry, which will include a
     * random number (by signing the previous entry's random number).
     * @param requestId Request Id trackable by service contract
     * @param previousEntry Previous relay entry
     */
    function sign(
        uint256 requestId,
        bytes memory previousEntry
    ) public payable onlyServiceContract {
        require(
            msg.value >= groupProfitFee().add(entryVerificationGasEstimate.mul(gasPriceWithFluctuationMargin(priceFeedEstimate))),
            "Insufficient new entry fee"
        );
        signRelayEntry(requestId, previousEntry, msg.sender, msg.value);
    }

    function signRelayEntry(
        uint256 requestId,
        bytes memory previousEntry,
        address serviceContract,
        uint256 entryVerificationAndProfitFee
    ) internal {
        require(!isEntryInProgress() || hasEntryTimedOut(), "Beacon is busy");

        currentEntryStartBlock = block.number;

        uint256 groupIndex = groups.selectGroup(uint256(keccak256(previousEntry)));
        signingRequest = SigningRequest(
            requestId,
            entryVerificationAndProfitFee,
            groupIndex,
            previousEntry,
            serviceContract
        );

        bytes memory groupPubKey = groups.getGroupPublicKey(groupIndex);
        emit RelayEntryRequested(previousEntry, groupPubKey);
    }

    /**
     * @dev Creates a new relay entry and stores the associated data on the chain.
     * @param _groupSignature Group BLS signature over the concatenation of the
     * previous entry and seed.
     */
    function relayEntry(bytes memory _groupSignature) public {
        require(isEntryInProgress(), "Entry was submitted");
        require(!hasEntryTimedOut(), "Entry timed out");

        bytes memory groupPubKey = groups.getGroupPublicKey(signingRequest.groupIndex);

        require(
            BLS.verify(
                groupPubKey,
                signingRequest.previousEntry,
                _groupSignature
            ),
            "Invalid signature"
        );

        emit RelayEntrySubmitted();

        ServiceContract(signingRequest.serviceContract).entryCreated(
            signingRequest.relayRequestId,
            _groupSignature,
            msg.sender
        );

        (uint256 groupMemberReward, uint256 submitterReward, uint256 subsidy) = newEntryRewardsBreakdown();
        groups.addGroupMemberReward(groupPubKey, groupMemberReward);

        stakingContract.magpieOf(msg.sender).transfer(submitterReward);

        if (subsidy > 0) {
            ServiceContract(signingRequest.serviceContract).fundRequestSubsidyFeePool.value(subsidy)();
        }

        currentEntryStartBlock = 0;
    }

    /**
     * @dev Get rewards breakdown in wei for successful entry for the current signing request.
     */
    function newEntryRewardsBreakdown() internal view returns(uint256 groupMemberReward, uint256 submitterReward, uint256 subsidy) {
        uint256 decimals = 1e16; // Adding 16 decimals to perform float division.

        uint256 delayFactor = getDelayFactor();
        groupMemberReward = groupMemberBaseReward.mul(delayFactor).div(decimals);

        // delay penalty = base reward * (1 - delay factor)
        uint256 groupMemberDelayPenalty = groupMemberBaseReward.mul(decimals.sub(delayFactor));

        // The submitter reward consists of:
        // The callback gas expenditure (reimbursed by the service contract)
        // The entry verification fee to cover the cost of verifying the submission,
        // paid regardless of their gas expenditure
        // Submitter extra reward - 5% of the delay penalties of the entire group
        uint256 submitterExtraReward = groupMemberDelayPenalty.mul(groupSize).mul(5).div(100).div(decimals);
        uint256 entryVerificationFee = signingRequest.entryVerificationAndProfitFee.sub(groupProfitFee());
        submitterReward = entryVerificationFee.add(submitterExtraReward);

        // Rewards not paid out to the operators are paid out to requesters to subsidize new requests.
        subsidy = groupProfitFee().sub(groupMemberReward.mul(groupSize)).sub(submitterExtraReward);
    }

    /**
     * @dev Gets delay factor for rewards calculation.
     * @return Integer representing floating-point number with 16 decimals places.
     */
    function getDelayFactor() internal view returns(uint256 delayFactor) {
        uint256 decimals = 1e16; // Adding 16 decimals to perform float division.

        // T_deadline is the earliest block when no submissions are accepted
        // and an entry timed out. The last block the entry can be published in is
        //     currentEntryStartBlock + relayEntryTimeout
        // and submission are no longer accepted from block
        //     currentEntryStartBlock + relayEntryTimeout + 1.
        uint256 deadlineBlock = currentEntryStartBlock.add(relayEntryTimeout).add(1);

        // T_begin is the earliest block the result can be published in.
        // It takes relayEntryGenerationTime to generate a new entry, so it can
        // be published at block relayEntryGenerationTime + 1 the earliest.
        uint256 submissionStartBlock = currentEntryStartBlock.add(relayEntryGenerationTime).add(1);

        // Use submissionStartBlock block as entryReceivedBlock if entry submitted earlier than expected.
        uint256 entryReceivedBlock = block.number <= submissionStartBlock ? submissionStartBlock:block.number;

        // T_remaining = T_deadline - T_received
        uint256 remainingBlocks = deadlineBlock.sub(entryReceivedBlock);

        // T_deadline - T_begin
        uint256 submissionWindow = deadlineBlock.sub(submissionStartBlock);

        // delay factor = [ T_remaining / (T_deadline - T_begin)]^2
        //
        // Since we add 16 decimal places to perform float division, we do:
        // delay factor = [ T_temaining * decimals / (T_deadline - T_begin)]^2 / decimals =
        //    = [T_remaining / (T_deadline - T_begin) ]^2 * decimals
        delayFactor = ((remainingBlocks.mul(decimals).div(submissionWindow))**2).div(decimals);
    }

    /**
     * @dev Returns true if generation of a new relay entry is currently in
     * progress.
     */
    function isEntryInProgress() internal view returns (bool) {
        return currentEntryStartBlock != 0;
    }

    /**
     * @dev Returns true if the currently ongoing new relay entry generation
     * operation timed out. There is a certain timeout for a new relay entry
     * to be produced, see `relayEntryTimeout` value.
     */
    function hasEntryTimedOut() internal view returns (bool) {
        return currentEntryStartBlock != 0 && block.number > currentEntryStartBlock + relayEntryTimeout;
    }

    /**
     * @dev Function used to inform about the fact the currently ongoing
     * new relay entry generation operation timed out. As a result, the group
     * which was supposed to produce a new relay entry is immediatelly
     * terminated and a new group is selected to produce a new relay entry.
     */
    function reportRelayEntryTimeout() public {
        require(hasEntryTimedOut(), "Entry did not time out");

        groups.terminateGroup(signingRequest.groupIndex);

        // We could terminate the last active group. If that's the case,
        // do not try to execute signing again because there is no group
        // which can handle it.
        if (numberOfGroups() > 0) {
            signRelayEntry(
                signingRequest.relayRequestId,
                signingRequest.previousEntry,
                signingRequest.serviceContract,
                signingRequest.entryVerificationAndProfitFee
            );
        }
    }

    /**
     * @dev Gets group profit fee expressed in wei.
     */
    function groupProfitFee() public view returns(uint256) {
        return groupMemberBaseReward.mul(groupSize);
    }

    /**
     * @dev Checks that the specified user has enough stake.
     * @param staker Specifies the identity of the staker.
     * @return True if staked enough to participate in the group, false otherwise.
     */
    function hasMinimumStake(address staker) public view returns(bool) {
        return stakingContract.balanceOf(staker) >= minimumStake;
    }

    /**
     * @dev Checks if group with the given public key is registered.
     */
    function isGroupRegistered(bytes memory groupPubKey) public view returns(bool) {
        return groups.isGroupRegistered(groupPubKey);
    }

    /**
     * @dev Checks if a group with the given public key is a stale group.
     * Stale group is an expired group which is no longer performing any
     * operations. It is important to understand that an expired group may
     * still perform some operations for which it was selected when it was still
     * active. We consider a group to be stale when it's expired and when its
     * expiration time and potentially executed operation timeout are both in
     * the past.
     */
    function isStaleGroup(bytes memory groupPubKey) public view returns(bool) {
        return groups.isStaleGroup(groupPubKey);
    }

    /**
     * @dev Gets the number of active groups. Expired and terminated groups are
     * not counted as active.
     */
    function numberOfGroups() public view returns(uint256) {
        return groups.numberOfGroups();
    }

    /**
     * @dev Returns accumulated group member rewards for provided group.
     */
    function getGroupMemberRewards(bytes memory groupPubKey) public view returns (uint256) {
        return groups.groupMemberRewards[groupPubKey];
    }

    /**
     * @dev Gets all indices in the provided group for a member.
     */
    function getGroupMemberIndices(bytes memory groupPubKey, address member) public view returns (uint256[] memory indices) {
        return groups.getGroupMemberIndices(groupPubKey, member);
    }

    /**
     * @dev Withdraws accumulated group member rewards for msg.sender
     * using the provided group index and member indices. Once the
     * accumulated reward is withdrawn from the selected group, member is
     * removed from it. Rewards can be withdrawn only from stale group.
     *
     * @param groupIndex Group index.
     * @param groupMemberIndices Array of member indices for the group member.
     */
    function withdrawGroupMemberRewards(uint256 groupIndex, uint256[] memory groupMemberIndices) public {
        uint256 accumulatedRewards = groups.withdrawFromGroup(groupIndex, groupMemberIndices);
        stakingContract.magpieOf(msg.sender).transfer(accumulatedRewards);
    }

    /**
<<<<<<< HEAD
     * @dev Gets group members.
     */
    function getGroupMembers(
        bytes memory groupPubKey
    ) public view returns (address[] memory) {
        return groups.getGroupMembers(groupPubKey);
=======
    * @dev Gets the index of the first active group.
    */
    function getFirstActiveGroupIndex() public view returns (uint256) {
        return groups.expiredGroupOffset;
    }

    /**
    * @dev Gets group public key.
    */
    function getGroupPublicKey(uint256 groupIndex) public view returns (bytes memory) {
        return groups.getGroupPublicKey(groupIndex);
>>>>>>> 1fbeeb47
    }
}<|MERGE_RESOLUTION|>--- conflicted
+++ resolved
@@ -650,25 +650,25 @@
     }
 
     /**
-<<<<<<< HEAD
+    * @dev Gets the index of the first active group.
+    */
+    function getFirstActiveGroupIndex() public view returns (uint256) {
+        return groups.expiredGroupOffset;
+    }
+
+    /**
+    * @dev Gets group public key.
+    */
+    function getGroupPublicKey(uint256 groupIndex) public view returns (bytes memory) {
+        return groups.getGroupPublicKey(groupIndex);
+    }
+
+    /**
      * @dev Gets group members.
      */
     function getGroupMembers(
         bytes memory groupPubKey
     ) public view returns (address[] memory) {
         return groups.getGroupMembers(groupPubKey);
-=======
-    * @dev Gets the index of the first active group.
-    */
-    function getFirstActiveGroupIndex() public view returns (uint256) {
-        return groups.expiredGroupOffset;
-    }
-
-    /**
-    * @dev Gets group public key.
-    */
-    function getGroupPublicKey(uint256 groupIndex) public view returns (bytes memory) {
-        return groups.getGroupPublicKey(groupIndex);
->>>>>>> 1fbeeb47
     }
 }