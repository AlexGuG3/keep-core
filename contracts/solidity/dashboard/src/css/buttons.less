--- conflicted
+++ resolved
@@ -199,8 +199,6 @@
 .btn[disabled],
 fieldset[disabled] .btn {
   opacity: 0.5;
-<<<<<<< HEAD
-=======
 
   &.pending {
     background-color: @black;
@@ -210,16 +208,4 @@
   &.pending, .btn-success& {
     opacity: 1;
   }
-}
-
-.button-content {
-  &-enter, &-exit {
-    opacity: 0;
-
-    &-active {
-      opacity: 1;
-      transition: opacity .5s ease-in;
-    }
-  }
->>>>>>> cda5face
 }