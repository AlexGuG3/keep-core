--- conflicted
+++ resolved
@@ -110,13 +110,12 @@
     color: @dark-red !important;
   }
 
-<<<<<<< HEAD
   &-bold {
     font-weight: bold;
-=======
+  }
+  
   &-white {
     color: @white !important;
->>>>>>> bb32cbf0
   }
 
   &-label {
