import React, { useState, useEffect } from 'react'
import { tokenGrantsService } from '../services/token-grants.service'
import { useFetchData } from '../hooks/useFetchData'
import { formatDate, displayAmount } from '../utils'
import Dropdown from './Dropdown'
import ProgressBar from './ProgressBar'
import { colors } from '../constants/colors'
<<<<<<< HEAD
import SelectedGrantDropdown from './SelectedGrantDropdown'
=======
import { useModal } from '../hooks/useModal'
import TokenGrantVestingSchedule from './TokenGrantVestingSchedule'
>>>>>>> 4d7a81e5

const TokenGrantOverview = (props) => {
  const [state] = useFetchData(tokenGrantsService.fetchGrants, [])
  const { data } = state
  const [selectedGrant, setSelectedGrant] = useState({})
  const { showModal, ModalComponent } = useModal()

  useEffect(() => {
    if (selectedGrant && data.length > 0) {
      setSelectedGrant(data[0])
    }
  }, [data])

  const onSelect = (selectedItem) => {
    setSelectedGrant(selectedItem)
  }

  return (
    <div className="token-grant-overview" style={data.length === 0 ? { display: 'none' } : {}}>
      <ModalComponent title="Vesting Schedule Summary">
        <TokenGrantVestingSchedule grant={selectedGrant} />
      </ModalComponent>
      {data.length > 1 && <h6 className="text-darker-grey">{`${data.length} grants`}</h6>}
      {data.length === 1 &&
        <div className="text-big">
          Grant ID {selectedGrant.id}
        </div>
      }
      <div className="flex flex-row-center flex-row-space-between">
        <h4 className="balance">{displayAmount(selectedGrant.amount)}&nbsp;KEEP</h4>
        <span className="text-warning text-link" onClick={showModal}>Vesting Schedule</span>
      </div>
      <div className="text-smaller text-grey">
        Issued on {formatDate(selectedGrant.start * 1000)}
      </div>
      <div>
        {
          data.length > 1 &&
          <Dropdown
            onSelect={onSelect}
            options={data}
            valuePropertyName='id'
            labelPropertyName='id'
            selectedItem={selectedGrant}
            labelPrefix='Grant ID'
            noItemSelectedText='Select Grant'
            label="Select Grant"
            selectedItemComponent={<SelectedGrantDropdown grant={selectedGrant} />}
          />
        }
        <ProgressBar
          total={selectedGrant.amount}
          items={[
            { value: selectedGrant.vested, color: colors.grey, label: 'Vested' },
            { value: selectedGrant.released, color: colors.primary, label: 'Relesed' },
            { value: selectedGrant.staked, color: colors.brown, label: 'Staked' },
          ]}
          withLegend
        />
      </div>
    </div>
  )
}

export default TokenGrantOverview<|MERGE_RESOLUTION|>--- conflicted
+++ resolved
@@ -5,12 +5,9 @@
 import Dropdown from './Dropdown'
 import ProgressBar from './ProgressBar'
 import { colors } from '../constants/colors'
-<<<<<<< HEAD
 import SelectedGrantDropdown from './SelectedGrantDropdown'
-=======
 import { useModal } from '../hooks/useModal'
 import TokenGrantVestingSchedule from './TokenGrantVestingSchedule'
->>>>>>> 4d7a81e5
 
 const TokenGrantOverview = (props) => {
   const [state] = useFetchData(tokenGrantsService.fetchGrants, [])
