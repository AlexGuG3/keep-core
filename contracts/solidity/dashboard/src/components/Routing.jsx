import React from 'react'
import { Route, Switch, Redirect } from 'react-router-dom'
import OverviewTab from './OverviewTab'
import StakeTab from './StakeTab'
import TokenGrantsTab from './TokenGrantsTab'
import CreateTokenGrantsTab from './CreateTokenGrantsTab'
import { withContractsDataContext } from './ContractsDataContextProvider'
import Loadable from './Loadable'
import { NotFound404 } from './NotFound404'
import { withOnlyLoggedUser } from './WithOnlyLoggedUserHoc'
import withWeb3Context from './WithWeb3Context'
import { Rewards } from './Rewards'
<<<<<<< HEAD
import TokensPage from '../pages/TokensPage'
=======
import OperatorPage from '../pages/OperatorPage'
>>>>>>> 74ff8cc4

class Routing extends React.Component {
  renderContent() {
    const { isTokenHolder, isKeepTokenContractDeployer, contractsDataIsFetching, web3: { error } } = this.props

    if (error) {
      return null
    }

    return contractsDataIsFetching ? <Loadable /> : (
      <Switch>
<<<<<<< HEAD
        <Route exact path='/tokens' component={TokensPage} />
=======
        <Route exact path='/overview' component={OverviewTab} />
        <Route exact path='/operations' component={OperatorPage} />
>>>>>>> 74ff8cc4
        <Route exact path='/rewards' component={Rewards} />
        {isTokenHolder && <Route exact path='/stake' component={StakeTab} /> }
        {isTokenHolder && <Route exact path='/token-grants' component={TokenGrantsTab} /> }
        {isKeepTokenContractDeployer && <Route exact path='/create-token-grants' component={CreateTokenGrantsTab} /> }
        <Route exact path='/' >
          <Redirect to='/overview' />
        </Route>
        <Route path="*">
          <NotFound404 />
        </Route>
      </Switch>
    )
  }

  render() {
    return (
      <>
        {this.renderContent()}
      </>
    )
  }
}

export default withWeb3Context(withContractsDataContext(withOnlyLoggedUser(Routing)))<|MERGE_RESOLUTION|>--- conflicted
+++ resolved
@@ -10,11 +10,8 @@
 import { withOnlyLoggedUser } from './WithOnlyLoggedUserHoc'
 import withWeb3Context from './WithWeb3Context'
 import { Rewards } from './Rewards'
-<<<<<<< HEAD
 import TokensPage from '../pages/TokensPage'
-=======
 import OperatorPage from '../pages/OperatorPage'
->>>>>>> 74ff8cc4
 
 class Routing extends React.Component {
   renderContent() {
@@ -26,12 +23,8 @@
 
     return contractsDataIsFetching ? <Loadable /> : (
       <Switch>
-<<<<<<< HEAD
         <Route exact path='/tokens' component={TokensPage} />
-=======
-        <Route exact path='/overview' component={OverviewTab} />
         <Route exact path='/operations' component={OperatorPage} />
->>>>>>> 74ff8cc4
         <Route exact path='/rewards' component={Rewards} />
         {isTokenHolder && <Route exact path='/stake' component={StakeTab} /> }
         {isTokenHolder && <Route exact path='/token-grants' component={TokenGrantsTab} /> }
