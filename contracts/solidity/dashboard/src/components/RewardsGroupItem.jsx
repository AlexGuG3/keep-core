--- conflicted
+++ resolved
@@ -25,24 +25,14 @@
         {reward.toString()} ETH
       </div>
       <div className='flex flex-1'>
-        <Button
-          className='btn btn-lg btn-primary'
-          onClick={withdraw}
-          isFetching={isFetching}
+        <SubmitButton
+          className='btn btn-primary btn-lg flex-1'
+          onSubmitAction={withdraw}
+          successCallback={updateGroupsAfterWithdrawal}
         >
           withdraw
-        </Button>
+        </SubmitButton>
       </div>
-<<<<<<< HEAD
-=======
-      <SubmitButton
-        className='btn btn-primary btn-lg'
-        onSubmitAction={withdraw}
-        successCallback={updateGroupsAfterWithdrawal}
-      >
-        withdraw
-      </SubmitButton>
->>>>>>> 9cfca56a
     </li>
   )
 }
