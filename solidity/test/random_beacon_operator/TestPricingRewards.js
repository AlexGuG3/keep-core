--- conflicted
+++ resolved
@@ -46,12 +46,7 @@
     let entryFeeEstimate = await serviceContract.entryFeeEstimate(0);
     await serviceContract.methods['requestRelayEntry()']({value: entryFeeEstimate, from: accounts[0]});
 
-<<<<<<< HEAD
-    mineBlocks(1);
-=======
-    let relayEntryGenerationTime = await operatorContract.relayEntryGenerationTime();
-    await time.advanceBlockTo(relayEntryGenerationTime.addn(1).addn(await web3.eth.getBlockNumber()));
->>>>>>> 87ce4f8f
+    await time.advanceBlockTo((await web3.eth.getBlockNumber()) + 1);
 
     let delayFactor = await operatorContract.delayFactor.call();
 
@@ -63,12 +58,7 @@
     let entryFeeEstimate = await serviceContract.entryFeeEstimate(0);
     await serviceContract.methods['requestRelayEntry()']({value: entryFeeEstimate, from: accounts[0]});
 
-<<<<<<< HEAD
-    mineBlocks(2);
-=======
-    let relayEntryGenerationTime = await operatorContract.relayEntryGenerationTime();
-    await time.advanceBlockTo(relayEntryGenerationTime.addn(2).addn(await web3.eth.getBlockNumber()));
->>>>>>> 87ce4f8f
+    await time.advanceBlockTo(await web3.eth.getBlockNumber() + 2);
 
     let delayFactor = await operatorContract.delayFactor.call();
 
@@ -133,12 +123,7 @@
     let entryFeeEstimate = await serviceContract.entryFeeEstimate(0);
     await serviceContract.methods['requestRelayEntry()']({value: entryFeeEstimate, from: accounts[0]});  
 
-<<<<<<< HEAD
-    mineBlocks(1);
-=======
-    let relayEntryGenerationTime = await operatorContract.relayEntryGenerationTime();
-    await time.advanceBlockTo(relayEntryGenerationTime.addn(1).addn(await web3.eth.getBlockNumber()));
->>>>>>> 87ce4f8f
+    await time.advanceBlockTo((await web3.eth.getBlockNumber()) + 1);
 
     // No delay so entire group member base reward is paid and nothing
     // goes to the subsidy pool.
@@ -175,12 +160,7 @@
     let entryFeeEstimate = await serviceContract.entryFeeEstimate(0);
     await serviceContract.methods['requestRelayEntry()']({value: entryFeeEstimate, from: accounts[0]});  
 
-<<<<<<< HEAD
-    mineBlocks(2); 
-=======
-    let relayEntryGenerationTime = await operatorContract.relayEntryGenerationTime();
-    await time.advanceBlockTo(relayEntryGenerationTime.addn(2).addn(await web3.eth.getBlockNumber()));
->>>>>>> 87ce4f8f
+    await time.advanceBlockTo((await web3.eth.getBlockNumber()) + 2);
 
     // There is one block of delay so the delay factor is 0.9896104600694443.
     // Group member reward should be scaled by the delay factor: 
