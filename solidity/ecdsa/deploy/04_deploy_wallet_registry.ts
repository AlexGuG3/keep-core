--- conflicted
+++ resolved
@@ -19,24 +19,11 @@
     log: true,
   })
 
-<<<<<<< HEAD
-  const EcdsaDkg = await deployments.deploy("EcdsaDkg", {
-    from: deployer,
-    log: true,
-  })
-
-  const Wallets = await deployments.deploy("Wallets", {
-    from: deployer,
-    log: true,
-  })
-
   const EcdsaInactivity = await deployments.deploy("EcdsaInactivity", {
     from: deployer,
     log: true,
   })
 
-=======
->>>>>>> 94394c49
   const WalletRegistry = await deployments.deploy("WalletRegistry", {
     contract:
       deployments.getNetworkName() === "hardhat"
@@ -50,14 +37,9 @@
       RandomBeacon.address,
       ReimbursementPool.address,
     ],
-<<<<<<< HEAD
     libraries: {
-      EcdsaDkg: EcdsaDkg.address,
-      Wallets: Wallets.address,
-      EcdsaInactivity: EcdsaInactivity.address,
+      EcdsaInactivity: EcdsaInactivity.address
     },
-=======
->>>>>>> 94394c49
     log: true,
   })
 
