import "@keep-network/hardhat-helpers"
import "@keep-network/hardhat-local-networks-config"
import "@nomiclabs/hardhat-waffle"
import "@typechain/hardhat"
import "hardhat-deploy"
import "@tenderly/hardhat-tenderly"
import "hardhat-contract-sizer"
import "hardhat-dependency-compiler"
import "hardhat-gas-reporter"

import "./tasks"
import { task } from "hardhat/config"
import { TASK_TEST } from "hardhat/builtin-tasks/task-names"

import type { HardhatUserConfig } from "hardhat/config"

const TASK_CHECK_ACCOUNTS_COUNT = "check-accounts-count"

const thresholdSolidityCompilerConfig = {
  version: "0.8.9",
  settings: {
    optimizer: {
      enabled: true,
      runs: 10,
    },
  },
}

// Configuration for testing environment.
export const testConfig = {
  // How many accounts we expect to define for non-staking related signers, e.g.
  // deployer, thirdParty, governance.
  // It is used as an offset for getting accounts for operators and stakes registration.
  nonStakingAccountsCount: 10,

  // How many roles do we need to define for staking, i.e. stakeOwner, stakingProvider,
  // operator, beneficiary, authorizer.
  stakingRolesCount: 5,

  // Number of operators to register. Should be at least the same as group size.
  operatorsCount: 100,
}

const config: HardhatUserConfig = {
  solidity: {
    compilers: [
      {
        version: "0.8.9",
        settings: {
          optimizer: {
            enabled: true,
            runs: 200,
          },
        },
      },
    ],
    overrides: {
      "@threshold-network/solidity-contracts/contracts/staking/TokenStaking.sol":
        thresholdSolidityCompilerConfig,
    },
    settings: {
      outputSelection: {
        "*": {
          "*": ["storageLayout"],
        },
      },
    },
  },
  paths: {
    artifacts: "./build",
  },
  networks: {
    hardhat: {
      forking: {
        // forking is enabled only if FORKING_URL env is provided
        enabled: !!process.env.FORKING_URL,
        // URL should point to a node with archival data (Alchemy recommended)
        url: process.env.FORKING_URL || "",
        // latest block is taken if FORKING_BLOCK env is not provided
        blockNumber: process.env.FORKING_BLOCK
          ? parseInt(process.env.FORKING_BLOCK, 10)
          : undefined,
      },
      accounts: {
        // Number of accounts that should be predefined on the testing environment.
        count:
          testConfig.nonStakingAccountsCount +
          testConfig.stakingRolesCount * testConfig.operatorsCount,
      },
      // we use higher gas price for tests to obtain more realistic results
      // for gas refund tests than when the default hardhat ~1 gwei gas price is
      // used
      gasPrice: 200000000000, // 200 gwei
      // Ignore contract size on deployment to hardhat network, to be able to
      // deploy stub contracts in tests.
      allowUnlimitedContractSize: process.env.TEST_USE_STUBS_ECDSA === "true",
      tags: ["allowStubs"],
    },
    development: {
      url: "http://localhost:8545",
      chainId: 1101,
      tags: ["allowStubs"],
    },
    goerli: {
      url: process.env.CHAIN_API_URL || "",
      chainId: 5,
      accounts: process.env.CONTRACT_OWNER_ACCOUNT_PRIVATE_KEY
        ? [process.env.CONTRACT_OWNER_ACCOUNT_PRIVATE_KEY]
        : undefined,
      tags: ["tenderly"],
    },
  },
  // // Define local networks configuration file path to load networks from the file.
  // localNetworksConfig: "./.hardhat/networks.ts",
  tenderly: {
    username: "thesis",
    project: "",
  },
  namedAccounts: {
    deployer: {
      default: 1, // take the second account
      goerli: 0,
      // mainnet: ""
    },
    governance: {
      default: 2,
      goerli: 0,
      // mainnet: ""
    },
    esdm: {
      default: 3,
      goerli: 0,
      // mainnet: ""
    },
  },
  external: {
<<<<<<< HEAD
    contracts:
      process.env.USE_EXTERNAL_DEPLOY === "true"
        ? [
            {
              artifacts:
                "node_modules/@threshold-network/solidity-contracts/export/artifacts",
              deploy:
                "node_modules/@threshold-network/solidity-contracts/export/deploy",
            },
            {
              artifacts:
                "node_modules/@keep-network/random-beacon/export/artifacts",
              deploy: "node_modules/@keep-network/random-beacon/export/deploy",
            },
          ]
        : undefined,
    deployments: {
      //   // For hardhat environment we can fork the mainnet, so we need to point it
      //   // to the contract artifacts.
      //   hardhat: process.env.FORKING_URL ? ["./external/mainnet"] : [],
      //   // For development environment we expect the local dependencies to be linked
      //   // with `yarn link` command.
      development: [
        "node_modules/@keep-network/random-beacon/deployments/development",
      ],
      //   ropsten: ["node_modules/@keep-network/keep-core/artifacts"],
      //   mainnet: ["./external/mainnet"],
=======
    contracts: [
      {
        artifacts:
          "node_modules/@threshold-network/solidity-contracts/export/artifacts",
        deploy:
          "node_modules/@threshold-network/solidity-contracts/export/deploy",
      },
      {
        artifacts: "node_modules/@keep-network/random-beacon/export/artifacts",
        deploy: "node_modules/@keep-network/random-beacon/export/deploy",
      },
    ],
    deployments: {
      // For hardhat environment we can fork the mainnet, so we need to point it
      // to the contract artifacts.
      // hardhat: process.env.FORKING_URL ? ["./external/mainnet"] : [],
      // For development environment we expect the local dependencies to be linked
      // with `yarn link` command.
      // development: ["node_modules/@keep-network/keep-core/artifacts"],
      goerli: [
        "node_modules/@threshold-network/solidity-contracts/artifacts",
        "node_modules/@keep-network/random-beacon/artifacts",
      ],
      // mainnet: ["./external/mainnet"],
>>>>>>> 86135a7a
    },
  },
  dependencyCompiler:
    // As a workaround for a slither issue https://github.com/crytic/slither/issues/1140
    // we disable compilation of dependencies when running slither.
    process.env.SKIP_DEPENDENCY_COMPILER === "true"
      ? undefined
      : {
          paths: [
            "@threshold-network/solidity-contracts/contracts/token/T.sol",
            "@threshold-network/solidity-contracts/contracts/staking/TokenStaking.sol",
            "@keep-network/random-beacon/contracts/api/IRandomBeacon.sol",
            "@openzeppelin/contracts/proxy/transparent/TransparentUpgradeableProxy.sol",
          ],
          keep: true,
        },
  contractSizer: {
    alphaSort: true,
    disambiguatePaths: false,
    runOnCompile: true,
    strict: true,
    except: ["contracts/test"],
  },
  mocha: {
    timeout: 60000,
  },
  typechain: {
    outDir: "typechain",
  },
}

task(TASK_TEST, "Runs mocha tests").setAction(async (args, hre, runSuper) => {
  await hre.run(TASK_CHECK_ACCOUNTS_COUNT)

  return runSuper(args)
})

task(TASK_CHECK_ACCOUNTS_COUNT, "Checks accounts count").setAction(async () => {
  // eslint-disable-next-line @typescript-eslint/no-var-requires,global-require
  const { constants } = require("./test/fixtures")

  if (testConfig.operatorsCount < constants.groupSize) {
    throw new Error(
      "not enough accounts predefined for configured group size: " +
        `expected group size: ${constants.groupSize} ` +
        `number of predefined accounts: ${testConfig.operatorsCount}`
    )
  }
})

export default config<|MERGE_RESOLUTION|>--- conflicted
+++ resolved
@@ -134,7 +134,6 @@
     },
   },
   external: {
-<<<<<<< HEAD
     contracts:
       process.env.USE_EXTERNAL_DEPLOY === "true"
         ? [
@@ -152,42 +151,19 @@
           ]
         : undefined,
     deployments: {
-      //   // For hardhat environment we can fork the mainnet, so we need to point it
-      //   // to the contract artifacts.
-      //   hardhat: process.env.FORKING_URL ? ["./external/mainnet"] : [],
-      //   // For development environment we expect the local dependencies to be linked
-      //   // with `yarn link` command.
-      development: [
-        "node_modules/@keep-network/random-beacon/deployments/development",
-      ],
-      //   ropsten: ["node_modules/@keep-network/keep-core/artifacts"],
-      //   mainnet: ["./external/mainnet"],
-=======
-    contracts: [
-      {
-        artifacts:
-          "node_modules/@threshold-network/solidity-contracts/export/artifacts",
-        deploy:
-          "node_modules/@threshold-network/solidity-contracts/export/deploy",
-      },
-      {
-        artifacts: "node_modules/@keep-network/random-beacon/export/artifacts",
-        deploy: "node_modules/@keep-network/random-beacon/export/deploy",
-      },
-    ],
-    deployments: {
       // For hardhat environment we can fork the mainnet, so we need to point it
       // to the contract artifacts.
       // hardhat: process.env.FORKING_URL ? ["./external/mainnet"] : [],
       // For development environment we expect the local dependencies to be linked
       // with `yarn link` command.
-      // development: ["node_modules/@keep-network/keep-core/artifacts"],
+      development: [
+        "node_modules/@keep-network/random-beacon/deployments/development",
+      ],
       goerli: [
         "node_modules/@threshold-network/solidity-contracts/artifacts",
         "node_modules/@keep-network/random-beacon/artifacts",
       ],
       // mainnet: ["./external/mainnet"],
->>>>>>> 86135a7a
     },
   },
   dependencyCompiler:
