import { deployments, ethers, helpers, getUnnamedAccounts } from "hardhat"
import { smock } from "@defi-wonderland/smock"

// eslint-disable-next-line import/no-cycle
import { registerOperators } from "../utils/operators"

import type { IWalletOwner } from "../../typechain/IWalletOwner"
import type { SignerWithAddress } from "@nomiclabs/hardhat-ethers/signers"
import type { Operator } from "../utils/operators"
import type {
  SortitionPool,
  ReimbursementPool,
  WalletRegistry,
  WalletRegistryStub,
  StakingStub,
  WalletRegistryGovernance,
  T,
} from "../../typechain"
import type { FakeContract } from "@defi-wonderland/smock"

const { to1e18 } = helpers.number

export const constants = {
  groupSize: 100,
  groupThreshold: 51,
  poolWeightDivisor: to1e18(1),
<<<<<<< HEAD
  governanceDelayStandard: 43200, // 12 hours
=======
  governanceDelay: 604800, // 1 week
>>>>>>> 3d89f296
}

export const dkgState = {
  IDLE: 0,
  AWAITING_SEED: 1,
  AWAITING_RESULT: 2,
  CHALLENGE: 3,
}

export const params = {
<<<<<<< HEAD
=======
  minimumAuthorization: to1e18(400000),
  authorizationDecreaseDelay: 5184000,
>>>>>>> 3d89f296
  dkgSeedTimeout: 8,
  dkgResultChallengePeriodLength: 10,
  dkgResultSubmissionTimeout: 30,
  dkgSubmitterPrecedencePeriodLength: 5,
}

<<<<<<< HEAD
export const walletRegistryFixture = deployments.createFixture(async () => {
  await deployments.fixture(["WalletRegistry"])

  const walletRegistry: WalletRegistryStub & WalletRegistry =
    await ethers.getContract("WalletRegistry")
  const walletRegistryGovernance: WalletRegistryGovernance =
    await ethers.getContract("WalletRegistryGovernance")
  const sortitionPool: SortitionPool = await ethers.getContract("SortitionPool")
  const reimbursementPool: ReimbursementPool = await ethers.getContract(
    "ReimbursementPool"
  )
  const tToken: T = await ethers.getContract("T")
  const staking: StakingStub = await ethers.getContract("StakingStub")

  const deployer: SignerWithAddress = await ethers.getNamedSigner("deployer")
  const governance: SignerWithAddress = await ethers.getNamedSigner(
    "governance"
  )
  const walletOwner: SignerWithAddress = await ethers.getNamedSigner(
    "walletOwner"
  )

  const thirdParty: SignerWithAddress = await ethers.getSigner(
    (
      await getUnnamedAccounts()
    )[0]
  )

  // Accounts offset provided to slice getUnnamedAccounts have to include number
  // of unnamed accounts that were already used.
  const unnamedAccountsOffset = 1
  const operators: Operator[] = await registerOperators(
    walletRegistry,
    tToken,
    (
      await getUnnamedAccounts()
    ).slice(unnamedAccountsOffset, unnamedAccountsOffset + constants.groupSize)
  )
=======
export const walletRegistryFixture = deployments.createFixture(
  async (): Promise<{
    walletRegistry: WalletRegistryStub & WalletRegistry
    walletRegistryGovernance: WalletRegistryGovernance
    sortitionPool: SortitionPool
    staking: StakingStub
    walletOwner: FakeContract<IWalletOwner>
    deployer: SignerWithAddress
    governance: SignerWithAddress
    thirdParty: SignerWithAddress
    operators: Operator[]
  }> => {
    await deployments.fixture(["WalletRegistry"])

    const walletRegistry: WalletRegistryStub & WalletRegistry =
      await ethers.getContract("WalletRegistry")
    const walletRegistryGovernance: WalletRegistryGovernance =
      await ethers.getContract("WalletRegistryGovernance")
    const sortitionPool: SortitionPool = await ethers.getContract(
      "SortitionPool"
    )
    const tToken: T = await ethers.getContract("T")
    const staking: StakingStub = await ethers.getContract("StakingStub")

    const deployer: SignerWithAddress = await ethers.getNamedSigner("deployer")
    const governance: SignerWithAddress = await ethers.getNamedSigner(
      "governance"
    )

    const thirdParty: SignerWithAddress = await ethers.getSigner(
      (
        await getUnnamedAccounts()
      )[0]
    )

    // Accounts offset provided to slice getUnnamedAccounts have to include number
    // of unnamed accounts that were already used.
    const unnamedAccountsOffset = 1
    const operators: Operator[] = await registerOperators(
      walletRegistry,
      tToken,
      (
        await getUnnamedAccounts()
      ).slice(
        unnamedAccountsOffset,
        unnamedAccountsOffset + constants.groupSize
      )
    )

    // Set parameters with tweaked values to reduce test execution time.
    await updateWalletRegistryParams(walletRegistryGovernance, governance)

    // Mock Wallet Owner contract.
    const walletOwner: FakeContract<IWalletOwner> = await initializeWalletOwner(
      walletRegistryGovernance,
      governance
    )

    return {
      walletRegistry,
      sortitionPool,
      walletOwner,
      deployer,
      governance,
      thirdParty,
      operators,
      staking,
      walletRegistryGovernance,
    }
  }
)

export async function updateWalletRegistryParams(
  walletRegistryGovernance: WalletRegistryGovernance,
  governance: SignerWithAddress
): Promise<void> {
  await walletRegistryGovernance
    .connect(governance)
    .beginMinimumAuthorizationUpdate(params.minimumAuthorization)

  await walletRegistryGovernance
    .connect(governance)
    .beginAuthorizationDecreaseDelayUpdate(params.authorizationDecreaseDelay)

  await walletRegistryGovernance
    .connect(governance)
    .beginDkgSeedTimeoutUpdate(params.dkgSeedTimeout)
>>>>>>> 3d89f296

  // Set parameters with tweaked values to reduce test execution time.
  await updateWalletDkgRegistryParams(walletRegistryGovernance, governance)

  return {
    walletRegistry,
    sortitionPool,
    reimbursementPool,
    walletOwner,
    deployer,
    governance,
    thirdParty,
    operators,
    staking,
    walletRegistryGovernance,
  }
})

async function updateWalletDkgRegistryParams(
  walletRegistryGovernance: WalletRegistryGovernance,
  governance: SignerWithAddress
) {
  await walletRegistryGovernance
    .connect(governance)
    .beginDkgSeedTimeoutUpdate(params.dkgSeedTimeout)

  await walletRegistryGovernance
    .connect(governance)
    .beginDkgResultChallengePeriodLengthUpdate(
      params.dkgResultChallengePeriodLength
    )

  await walletRegistryGovernance
    .connect(governance)
    .beginDkgResultSubmissionTimeoutUpdate(params.dkgResultSubmissionTimeout)

  await walletRegistryGovernance
    .connect(governance)
    .beginDkgSubmitterPrecedencePeriodLengthUpdate(
      params.dkgSubmitterPrecedencePeriodLength
    )

<<<<<<< HEAD
  await helpers.time.increaseTime(constants.governanceDelayStandard)
=======
  await helpers.time.increaseTime(constants.governanceDelay)

  await walletRegistryGovernance
    .connect(governance)
    .finalizeMinimumAuthorizationUpdate()

  await walletRegistryGovernance
    .connect(governance)
    .finalizeAuthorizationDecreaseDelayUpdate()
>>>>>>> 3d89f296

  await walletRegistryGovernance
    .connect(governance)
    .finalizeDkgSeedTimeoutUpdate()

  await walletRegistryGovernance
    .connect(governance)
    .finalizeDkgResultChallengePeriodLengthUpdate()

  await walletRegistryGovernance
    .connect(governance)
    .finalizeDkgResultSubmissionTimeoutUpdate()

  await walletRegistryGovernance
    .connect(governance)
    .finalizeDkgSubmitterPrecedencePeriodLengthUpdate()
<<<<<<< HEAD
=======
}

async function initializeWalletOwner(
  walletRegistryGovernance: WalletRegistryGovernance,
  governance: SignerWithAddress
): Promise<FakeContract<IWalletOwner>> {
  const deployer: SignerWithAddress = await ethers.getNamedSigner("deployer")

  const walletOwner: FakeContract<IWalletOwner> =
    await smock.fake<IWalletOwner>("IWalletOwner")

  await deployer.sendTransaction({
    to: walletOwner.address,
    value: ethers.utils.parseEther("1"),
  })

  await walletRegistryGovernance
    .connect(governance)
    .initializeWalletOwner(walletOwner.address)

  return walletOwner
>>>>>>> 3d89f296
}<|MERGE_RESOLUTION|>--- conflicted
+++ resolved
@@ -24,11 +24,7 @@
   groupSize: 100,
   groupThreshold: 51,
   poolWeightDivisor: to1e18(1),
-<<<<<<< HEAD
-  governanceDelayStandard: 43200, // 12 hours
-=======
   governanceDelay: 604800, // 1 week
->>>>>>> 3d89f296
 }
 
 export const dkgState = {
@@ -39,57 +35,14 @@
 }
 
 export const params = {
-<<<<<<< HEAD
-=======
   minimumAuthorization: to1e18(400000),
   authorizationDecreaseDelay: 5184000,
->>>>>>> 3d89f296
   dkgSeedTimeout: 8,
   dkgResultChallengePeriodLength: 10,
   dkgResultSubmissionTimeout: 30,
   dkgSubmitterPrecedencePeriodLength: 5,
 }
 
-<<<<<<< HEAD
-export const walletRegistryFixture = deployments.createFixture(async () => {
-  await deployments.fixture(["WalletRegistry"])
-
-  const walletRegistry: WalletRegistryStub & WalletRegistry =
-    await ethers.getContract("WalletRegistry")
-  const walletRegistryGovernance: WalletRegistryGovernance =
-    await ethers.getContract("WalletRegistryGovernance")
-  const sortitionPool: SortitionPool = await ethers.getContract("SortitionPool")
-  const reimbursementPool: ReimbursementPool = await ethers.getContract(
-    "ReimbursementPool"
-  )
-  const tToken: T = await ethers.getContract("T")
-  const staking: StakingStub = await ethers.getContract("StakingStub")
-
-  const deployer: SignerWithAddress = await ethers.getNamedSigner("deployer")
-  const governance: SignerWithAddress = await ethers.getNamedSigner(
-    "governance"
-  )
-  const walletOwner: SignerWithAddress = await ethers.getNamedSigner(
-    "walletOwner"
-  )
-
-  const thirdParty: SignerWithAddress = await ethers.getSigner(
-    (
-      await getUnnamedAccounts()
-    )[0]
-  )
-
-  // Accounts offset provided to slice getUnnamedAccounts have to include number
-  // of unnamed accounts that were already used.
-  const unnamedAccountsOffset = 1
-  const operators: Operator[] = await registerOperators(
-    walletRegistry,
-    tToken,
-    (
-      await getUnnamedAccounts()
-    ).slice(unnamedAccountsOffset, unnamedAccountsOffset + constants.groupSize)
-  )
-=======
 export const walletRegistryFixture = deployments.createFixture(
   async (): Promise<{
     walletRegistry: WalletRegistryStub & WalletRegistry
@@ -101,6 +54,7 @@
     governance: SignerWithAddress
     thirdParty: SignerWithAddress
     operators: Operator[]
+    reimbursementPool: ReimbursementPool
   }> => {
     await deployments.fixture(["WalletRegistry"])
 
@@ -113,6 +67,10 @@
     )
     const tToken: T = await ethers.getContract("T")
     const staking: StakingStub = await ethers.getContract("StakingStub")
+
+  const reimbursementPool: ReimbursementPool = await ethers.getContract(
+    "ReimbursementPool"
+  )
 
     const deployer: SignerWithAddress = await ethers.getNamedSigner("deployer")
     const governance: SignerWithAddress = await ethers.getNamedSigner(
@@ -151,6 +109,7 @@
     return {
       walletRegistry,
       sortitionPool,
+      reimbursementPool,
       walletOwner,
       deployer,
       governance,
@@ -177,32 +136,6 @@
   await walletRegistryGovernance
     .connect(governance)
     .beginDkgSeedTimeoutUpdate(params.dkgSeedTimeout)
->>>>>>> 3d89f296
-
-  // Set parameters with tweaked values to reduce test execution time.
-  await updateWalletDkgRegistryParams(walletRegistryGovernance, governance)
-
-  return {
-    walletRegistry,
-    sortitionPool,
-    reimbursementPool,
-    walletOwner,
-    deployer,
-    governance,
-    thirdParty,
-    operators,
-    staking,
-    walletRegistryGovernance,
-  }
-})
-
-async function updateWalletDkgRegistryParams(
-  walletRegistryGovernance: WalletRegistryGovernance,
-  governance: SignerWithAddress
-) {
-  await walletRegistryGovernance
-    .connect(governance)
-    .beginDkgSeedTimeoutUpdate(params.dkgSeedTimeout)
 
   await walletRegistryGovernance
     .connect(governance)
@@ -220,9 +153,6 @@
       params.dkgSubmitterPrecedencePeriodLength
     )
 
-<<<<<<< HEAD
-  await helpers.time.increaseTime(constants.governanceDelayStandard)
-=======
   await helpers.time.increaseTime(constants.governanceDelay)
 
   await walletRegistryGovernance
@@ -232,7 +162,6 @@
   await walletRegistryGovernance
     .connect(governance)
     .finalizeAuthorizationDecreaseDelayUpdate()
->>>>>>> 3d89f296
 
   await walletRegistryGovernance
     .connect(governance)
@@ -249,8 +178,6 @@
   await walletRegistryGovernance
     .connect(governance)
     .finalizeDkgSubmitterPrecedencePeriodLengthUpdate()
-<<<<<<< HEAD
-=======
 }
 
 async function initializeWalletOwner(
@@ -272,5 +199,4 @@
     .initializeWalletOwner(walletOwner.address)
 
   return walletOwner
->>>>>>> 3d89f296
 }