--- conflicted
+++ resolved
@@ -80,35 +80,17 @@
     ///         be refunded as part of the DKG approval process. It is in the
     ///         submitter's interest to not skip his priority turn on the approval,
     ///         otherwise the refund of the DKG submission will be refunded to
-<<<<<<< HEAD
-    uint256 public dkgResultSubmissionGas;
-=======
-    ///         another group member that will call the DKG approve function.
-    uint256 internal _dkgResultSubmissionGas = 275000;
->>>>>>> 543c408b
+    uint256 internal _dkgResultSubmissionGas;
 
     /// @notice Gas that is meant to balance the DKG result approval's overall
     ///         cost. It can be updated by the governance based on the current
     ///         market conditions.
-<<<<<<< HEAD
-    uint256 public dkgResultApprovalGasOffset;
-=======
-    uint256 internal _dkgResultApprovalGasOffset = 65000;
->>>>>>> 543c408b
+    uint256 internal _dkgResultApprovalGasOffset;
 
     /// @notice Gas that is meant to balance the notification of an operator
     ///         inactivity. It can be updated by the governance based on the
     ///         current market conditions.
-<<<<<<< HEAD
-    uint256 public notifyOperatorInactivityGasOffset;
-
-    /// @notice Duration of the sortition pool rewards ban imposed on operators
-    ///         who missed their turn for DKG result submission or who failed
-    ///         a heartbeat.
-    uint256 public sortitionPoolRewardsBanDuration;
-=======
-    uint256 internal _notifyOperatorInactivityGasOffset = 85000;
->>>>>>> 543c408b
+    uint256 internal _notifyOperatorInactivityGasOffset;
 
     /// @notice Stores current operator inactivity claim nonce for the given
     ///         wallet signing group. Each claim is made with a unique nonce
@@ -286,31 +268,20 @@
         reimbursementPool = _reimbursementPool;
 
         // TODO: revisit all initial values
-<<<<<<< HEAD
-
-        dkgResultSubmissionGas = 290_000;
-        dkgResultApprovalGasOffset = 65_000;
-        notifyOperatorInactivityGasOffset = 86_000;
-
-        sortitionPoolRewardsBanDuration = 2 weeks;
-=======
+
+        _dkgResultSubmissionGas = 290_000;
+        _dkgResultApprovalGasOffset = 65_000;
+        _notifyOperatorInactivityGasOffset = 86_000;
+
         _maliciousDkgResultSlashingAmount = 50000e18;
         _maliciousDkgResultNotificationRewardMultiplier = 100;
         _sortitionPoolRewardsBanDuration = 2 weeks;
->>>>>>> 543c408b
 
         // slither-disable-next-line too-many-digits
         authorization.setMinimumAuthorization(400000e18); // 400k T
         authorization.setAuthorizationDecreaseDelay(5184000); // 60 days
 
-<<<<<<< HEAD
-        maliciousDkgResultSlashingAmount = 50000e18;
-        maliciousDkgResultNotificationRewardMultiplier = 100;
-
-        dkg.init(sortitionPool, _ecdsaDkgValidator);
-=======
         dkg.init(_sortitionPool, _ecdsaDkgValidator);
->>>>>>> 543c408b
         dkg.setSeedTimeout(1440); // ~6h assuming 15s block time
         dkg.setResultChallengePeriodLength(11520); // ~48h assuming 15s block time
         dkg.setResultSubmissionTimeout(100 * 20);
