--- conflicted
+++ resolved
@@ -153,7 +153,6 @@
         dkg.setSubmitterPrecedencePeriodLength(20); // TODO: Verify value
     }
 
-<<<<<<< HEAD
     /// @notice Updates the values of DKG parameters.
     /// @dev Can be called only by the contract owner, which should be the
     ///      wallet registry governance contract. The caller is responsible for
@@ -174,8 +173,10 @@
         emit DkgParametersUpdated(
             _resultChallengePeriodLength,
             _resultSubmissionEligibilityDelay
-=======
-    // TODO: Update to governable params
+        );
+    }
+
+    // TODO: FIX and Update to governable params
     function updateDkgParams(
         uint256 newResultChallengePeriodLength,
         uint256 newResultSubmissionTimeout,
@@ -185,7 +186,6 @@
         dkg.setResultSubmissionTimeout(newResultSubmissionTimeout);
         dkg.setSubmitterPrecedencePeriodLength(
             newSubmitterPrecedencePeriodLength
->>>>>>> decb52a6
         );
     }
 
@@ -388,16 +388,15 @@
         return wallets.registry[walletID];
     }
 
-<<<<<<< HEAD
     /// @notice Retrieves dkg parameters that were set in DKG library.
     function dkgParameters() external view returns (DKG.Parameters memory) {
         return dkg.parameters;
-=======
+    }
+    
     /// @notice Checks if a wallet with given ID was registered.
     /// @param walletID Wallet's ID.
     /// @return True if wallet was registered, false otherwise.
     function isWalletRegistered(bytes32 walletID) external view returns (bool) {
         return wallets.isWalletRegistered(walletID);
->>>>>>> decb52a6
     }
 }