--- conflicted
+++ resolved
@@ -400,18 +400,6 @@
         return wallets.registry[publicKeyHash];
     }
 
-<<<<<<< HEAD
-    /// @notice Retrieves dkg parameters that were set in DKG library.
-    function dkgParameters() external view returns (DKG.Parameters memory) {
-        return dkg.parameters;
-    }
-    
-    /// @notice Checks if a wallet with given ID was registered.
-    /// @param walletID Wallet's ID.
-    /// @return True if wallet was registered, false otherwise.
-    function isWalletRegistered(bytes32 walletID) external view returns (bool) {
-        return wallets.isWalletRegistered(walletID);
-=======
     /// @notice Checks if a wallet with the given public key hash is registered.
     /// @param publicKeyHash Wallet's public key hash.
     /// @return True if wallet is registered, false otherwise.
@@ -421,6 +409,5 @@
         returns (bool)
     {
         return wallets.isWalletRegistered(publicKeyHash);
->>>>>>> 22695d96
     }
 }