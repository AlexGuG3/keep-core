--- conflicted
+++ resolved
@@ -80,7 +80,6 @@
     ///         operator affected.
     uint256 public maliciousDkgResultNotificationRewardMultiplier;
 
-<<<<<<< HEAD
     /// @notice Calculated max gas cost for submitting a dkg result. This will
     ///         be refunded as part of the dkg approval process. It is in the
     ///         submitter's interest to not skip his priority turn on the approval,
@@ -91,12 +90,11 @@
     // @notice Gas meant to balance the dkg approval's overall cost. Can be updated
     //         by the governace based on the current market conditions.
     uint256 public dkgApprovalGasOffset = 65000;
-=======
+
     /// @notice Duration of the sortition pool rewards ban imposed on operators
     ///         who missed their turn for DKG result submission or who failed
     ///         a heartbeat.
     uint256 public sortitionPoolRewardsBanDuration;
->>>>>>> 710aa9db
 
     // External dependencies
 
