// SPDX-License-Identifier: MIT
//
// ▓▓▌ ▓▓ ▐▓▓ ▓▓▓▓▓▓▓▓▓▓▌▐▓▓▓▓▓▓▓▓▓▓▓▓▓▓▓▓▓▓ ▓▓▓▓▓▓▓▓▓▓▓▓▓▓▓▓▓▓ ▓▓▓▓▓▓▓▓▓▓▓▓▓▓▓▓▓▄
// ▓▓▓▓▓▓▓▓▓▓ ▓▓▓▓▓▓▓▓▓▓▌▐▓▓▓▓▓▓▓▓▓▓▓▓▓▓▓▓▓▓ ▓▓▓▓▓▓▓▓▓▓▓▓▓▓▓▓▓▓ ▓▓▓▓▓▓▓▓▓▓▓▓▓▓▓▓▓▓▓
//   ▓▓▓▓▓▓    ▓▓▓▓▓▓▓▀    ▐▓▓▓▓▓▓    ▐▓▓▓▓▓   ▓▓▓▓▓▓     ▓▓▓▓▓   ▐▓▓▓▓▓▌   ▐▓▓▓▓▓▓
//   ▓▓▓▓▓▓▄▄▓▓▓▓▓▓▓▀      ▐▓▓▓▓▓▓▄▄▄▄         ▓▓▓▓▓▓▄▄▄▄         ▐▓▓▓▓▓▌   ▐▓▓▓▓▓▓
//   ▓▓▓▓▓▓▓▓▓▓▓▓▓▀        ▐▓▓▓▓▓▓▓▓▓▓         ▓▓▓▓▓▓▓▓▓▓         ▐▓▓▓▓▓▓▓▓▓▓▓▓▓▓▓▓
//   ▓▓▓▓▓▓▀▀▓▓▓▓▓▓▄       ▐▓▓▓▓▓▓▀▀▀▀         ▓▓▓▓▓▓▀▀▀▀         ▐▓▓▓▓▓▓▓▓▓▓▓▓▓▓▀
//   ▓▓▓▓▓▓   ▀▓▓▓▓▓▓▄     ▐▓▓▓▓▓▓     ▓▓▓▓▓   ▓▓▓▓▓▓     ▓▓▓▓▓   ▐▓▓▓▓▓▌
// ▓▓▓▓▓▓▓▓▓▓ █▓▓▓▓▓▓▓▓▓ ▐▓▓▓▓▓▓▓▓▓▓▓▓▓▓▓▓▓▓ ▓▓▓▓▓▓▓▓▓▓▓▓▓▓▓▓▓▓  ▓▓▓▓▓▓▓▓▓▓
// ▓▓▓▓▓▓▓▓▓▓ ▓▓▓▓▓▓▓▓▓▓ ▐▓▓▓▓▓▓▓▓▓▓▓▓▓▓▓▓▓▓ ▓▓▓▓▓▓▓▓▓▓▓▓▓▓▓▓▓▓  ▓▓▓▓▓▓▓▓▓▓
//
//

pragma solidity ^0.8.9;

import "./WalletRegistry.sol";
import "@openzeppelin/contracts/access/Ownable.sol";
import "@keep-network/random-beacon/contracts/ReimbursementPool.sol";

import {IWalletOwner} from "./api/IWalletOwner.sol";
import {IRandomBeacon} from "@keep-network/random-beacon/contracts/api/IRandomBeacon.sol";

/// @title Wallet Registry Governance
/// @notice Owns the `WalletRegistry` contract and is responsible for updating
///         its governable parameters in respect to the governance delay.
contract WalletRegistryGovernance is Ownable {
    uint256 public newGovernanceDelay;
    uint256 public governanceDelayChangeInitiated;

    address public newWalletRegistryOwner;
    uint256 public walletRegistryOwnershipTransferInitiated;

    address public newWalletOwner;
    uint256 public walletOwnerChangeInitiated;

    uint96 public newMinimumAuthorization;
    uint256 public minimumAuthorizationChangeInitiated;

    uint64 public newAuthorizationDecreaseDelay;
    uint256 public authorizationDecreaseDelayChangeInitiated;

    uint96 public newMaliciousDkgResultSlashingAmount;
    uint256 public maliciousDkgResultSlashingAmountChangeInitiated;

    uint256 public newMaliciousDkgResultNotificationRewardMultiplier;
    uint256
        public maliciousDkgResultNotificationRewardMultiplierChangeInitiated;

    uint256 public newSortitionPoolRewardsBanDuration;
    uint256 public sortitionPoolRewardsBanDurationChangeInitiated;

    uint256 public newDkgSeedTimeout;
    uint256 public dkgSeedTimeoutChangeInitiated;

    uint256 public newDkgResultChallengePeriodLength;
    uint256 public dkgResultChallengePeriodLengthChangeInitiated;

    uint256 public newDkgResultSubmissionTimeout;
    uint256 public dkgResultSubmissionTimeoutChangeInitiated;

    uint256 public newSubmitterPrecedencePeriodLength;
    uint256 public dkgSubmitterPrecedencePeriodLengthChangeInitiated;

    uint256 public newDkgResultSubmissionGas;
    uint256 public dkgResultSubmissionGasChangeInitiated;

    uint256 public newDkgResultApprovalGasOffset;
    uint256 public dkgResultApprovalGasOffsetChangeInitiated;

    uint256 public newNotifyOperatorInactivityGasOffset;
    uint256 public notifyOperatorInactivityGasOffsetChangeInitiated;

    address payable public newReimbursementPool;
    uint256 public reimbursementPoolChangeInitiated;

    WalletRegistry public walletRegistry;

<<<<<<< HEAD
    // Long governance delay used for critical parameters giving a chance for
    // stakers to opt out before the change is finalized in case they do not
    // agree with that change. The maximum group lifetime must not be longer
    // than this delay.
    //
    // The full list of parameters protected by this delay:
    // - wallet owner
    uint256 internal constant CRITICAL_PARAMETER_GOVERNANCE_DELAY = 2 weeks;

    // Short governance delay for non-critical parameters. Honest stakers should
    // not be severely affected by any change of these parameters.
    //
    // The full list of parameters protected by this delay:
    // - malicious DKG result notification reward multiplier
    // - malicious DKG result slashing amount
    // - DKG seed timeout
    // - DKG result challenge period length
    // - DKG result submission timeout
    // - DKG submitter precedence period length
    uint256 internal constant STANDARD_PARAMETER_GOVERNANCE_DELAY = 12 hours;
=======
    uint256 public governanceDelay;

    event GovernanceDelayUpdateStarted(
        uint256 governanceDelay,
        uint256 timestamp
    );
    event GovernanceDelayUpdated(uint256 governanceDelay);

    event WalletRegistryOwnershipTransferStarted(
        address newWalletRegistryOwner,
        uint256 timestamp
    );
    event WalletRegistryOwnershipTransferred(address newWalletRegistryOwner);
>>>>>>> 62c219ad

    event WalletOwnerUpdateStarted(address walletOwner, uint256 timestamp);
    event WalletOwnerUpdated(address walletOwner);

    event MinimumAuthorizationUpdateStarted(
        uint96 minimumAuthorization,
        uint256 timestamp
    );
    event MinimumAuthorizationUpdated(uint96 minimumAuthorization);

    event AuthorizationDecreaseDelayUpdateStarted(
        uint64 authorizationDecreaseDelay,
        uint256 timestamp
    );
    event AuthorizationDecreaseDelayUpdated(uint64 authorizationDecreaseDelay);

    event MaliciousDkgResultSlashingAmountUpdateStarted(
        uint256 maliciousDkgResultSlashingAmount,
        uint256 timestamp
    );
    event MaliciousDkgResultSlashingAmountUpdated(
        uint256 maliciousDkgResultSlashingAmount
    );

    event MaliciousDkgResultNotificationRewardMultiplierUpdateStarted(
        uint256 maliciousDkgResultNotificationRewardMultiplier,
        uint256 timestamp
    );
    event MaliciousDkgResultNotificationRewardMultiplierUpdated(
        uint256 maliciousDkgResultNotificationRewardMultiplier
    );

    event SortitionPoolRewardsBanDurationUpdateStarted(
        uint256 sortitionPoolRewardsBanDuration,
        uint256 timestamp
    );
    event SortitionPoolRewardsBanDurationUpdated(
        uint256 sortitionPoolRewardsBanDuration
    );

    event DkgSeedTimeoutUpdateStarted(
        uint256 dkgSeedTimeout,
        uint256 timestamp
    );
    event DkgSeedTimeoutUpdated(uint256 dkgSeedTimeout);

    event DkgResultChallengePeriodLengthUpdateStarted(
        uint256 dkgResultChallengePeriodLength,
        uint256 timestamp
    );
    event DkgResultChallengePeriodLengthUpdated(
        uint256 dkgResultChallengePeriodLength
    );

    event DkgResultSubmissionTimeoutUpdateStarted(
        uint256 dkgResultSubmissionTimeout,
        uint256 timestamp
    );
    event DkgResultSubmissionTimeoutUpdated(uint256 dkgResultSubmissionTimeout);

    event DkgSubmitterPrecedencePeriodLengthUpdateStarted(
        uint256 submitterPrecedencePeriodLength,
        uint256 timestamp
    );
    event DkgSubmitterPrecedencePeriodLengthUpdated(
        uint256 submitterPrecedencePeriodLength
    );

    event DkgResultSubmissionGasUpdateStarted(
        uint256 dkgResultSubmissionGas,
        uint256 timestamp
    );
    event DkgResultSubmissionGasUpdated(uint256 dkgResultSubmissionGas);

    event DkgResultApprovalGasOffsetUpdateStarted(
        uint256 dkgResultApprovalGasOffset,
        uint256 timestamp
    );
    event DkgResultApprovalGasOffsetUpdated(uint256 dkgResultApprovalGasOffset);

    event NotifyOperatorInactivityGasOffsetUpdateStarted(
        uint256 notifyOperatorInactivityGasOffset,
        uint256 timestamp
    );
    event NotifyOperatorInactivityGasOffsetUpdated(
        uint256 notifyOperatorInactivityGasOffset
    );

    event ReimbursementPoolUpdateStarted(
        address reimbursementPool,
        uint256 timestamp
    );
    event ReimbursementPoolUpdated(address reimbursementPool);

    /// @notice Reverts if called before the governance delay elapses.
    /// @param changeInitiatedTimestamp Timestamp indicating the beginning
    ///        of the change.
    modifier onlyAfterGovernanceDelay(uint256 changeInitiatedTimestamp) {
        /* solhint-disable not-rely-on-time */
        require(changeInitiatedTimestamp > 0, "Change not initiated");
        require(
            block.timestamp - changeInitiatedTimestamp >= governanceDelay,
            "Governance delay has not elapsed"
        );
        _;
        /* solhint-enable not-rely-on-time */
    }

    constructor(WalletRegistry _walletRegistry, uint256 _governanceDelay) {
        walletRegistry = _walletRegistry;
        governanceDelay = _governanceDelay;
    }

    /// @notice Upgrades the random beacon.
    /// @dev Can be called only by the contract owner.
    /// @param _newRandomBeacon New random beacon address
    function upgradeRandomBeacon(address _newRandomBeacon) external onlyOwner {
        require(
            _newRandomBeacon != address(0),
            "New random beacon address cannot be zero"
        );

        walletRegistry.upgradeRandomBeacon(IRandomBeacon(_newRandomBeacon));
    }

    /// @notice Initializes the Wallet Owner's address.
    /// @dev Can be called only by the contract owner. It can be called only if
    ///      walletOwner has not been set before. It doesn't enforce a governance
    ///      delay for the initial update. Any subsequent updates should be performed
    ///      with beginWalletOwnerUpdate/finalizeWalletOwnerUpdate with respect
    ///      of a governance delay.
    /// @param _walletOwner The Wallet Owner's address
    function initializeWalletOwner(address _walletOwner) external onlyOwner {
        require(
            address(walletRegistry.walletOwner()) == address(0),
            "Wallet Owner already initialized"
        );
        require(
            _walletOwner != address(0),
            "Wallet Owner address cannot be zero"
        );

        walletRegistry.updateWalletOwner(IWalletOwner(_walletOwner));
    }

    /// @notice Begins the governance delay update process.
    /// @dev Can be called only by the contract owner.
    /// @param _newGovernanceDelay New governance delay
    function beginGovernanceDelayUpdate(uint256 _newGovernanceDelay)
        external
        onlyOwner
    {
        newGovernanceDelay = _newGovernanceDelay;
        /* solhint-disable not-rely-on-time */
        governanceDelayChangeInitiated = block.timestamp;
        emit GovernanceDelayUpdateStarted(_newGovernanceDelay, block.timestamp);
        /* solhint-enable not-rely-on-time */
    }

    /// @notice Finalizes the governance delay update process.
    /// @dev Can be called only by the contract owner, after the governance
    ///      delay elapses.
    function finalizeGovernanceDelayUpdate()
        external
        onlyOwner
        onlyAfterGovernanceDelay(governanceDelayChangeInitiated)
    {
        emit GovernanceDelayUpdated(newGovernanceDelay);
        governanceDelay = newGovernanceDelay;
        governanceDelayChangeInitiated = 0;
        newGovernanceDelay = 0;
    }

    /// @notice Begins the wallet registry ownership transfer process.
    /// @dev Can be called only by the contract owner.
    function beginWalletRegistryOwnershipTransfer(
        address _newWalletRegistryOwner
    ) external onlyOwner {
        require(
            address(_newWalletRegistryOwner) != address(0),
            "New wallet registry owner address cannot be zero"
        );
        newWalletRegistryOwner = _newWalletRegistryOwner;
        /* solhint-disable not-rely-on-time */
        walletRegistryOwnershipTransferInitiated = block.timestamp;
        emit WalletRegistryOwnershipTransferStarted(
            _newWalletRegistryOwner,
            block.timestamp
        );
        /* solhint-enable not-rely-on-time */
    }

    /// @notice Finalizes the wallet registry ownership transfer process.
    /// @dev Can be called only by the contract owner, after the governance
    ///      delay elapses.
    function finalizeWalletRegistryOwnershipTransfer()
        external
        onlyOwner
        onlyAfterGovernanceDelay(walletRegistryOwnershipTransferInitiated)
    {
        emit WalletRegistryOwnershipTransferred(newWalletRegistryOwner);
        // slither-disable-next-line reentrancy-no-eth
        walletRegistry.transferOwnership(newWalletRegistryOwner);
        walletRegistryOwnershipTransferInitiated = 0;
        newWalletRegistryOwner = address(0);
    }

    /// @notice Begins the wallet owner update process.
    /// @dev Can be called only by the contract owner.
    /// @param _newWalletOwner New wallet owner address
    function beginWalletOwnerUpdate(address _newWalletOwner)
        external
        onlyOwner
    {
        require(
            address(_newWalletOwner) != address(0),
            "New wallet owner address cannot be zero"
        );
        /* solhint-disable not-rely-on-time */
        newWalletOwner = _newWalletOwner;
        walletOwnerChangeInitiated = block.timestamp;
        emit WalletOwnerUpdateStarted(_newWalletOwner, block.timestamp);
        /* solhint-enable not-rely-on-time */
    }

    /// @notice Finalizes the wallet owner update process.
    /// @dev Can be called only by the contract owner, after the governance
    ///      delay elapses.
    function finalizeWalletOwnerUpdate()
        external
        onlyOwner
        onlyAfterGovernanceDelay(walletOwnerChangeInitiated)
    {
        emit WalletOwnerUpdated(newWalletOwner);
        // slither-disable-next-line reentrancy-no-eth
        walletRegistry.updateWalletOwner(IWalletOwner(newWalletOwner));
        walletOwnerChangeInitiated = 0;
        newWalletOwner = address(0);
    }

    /// @notice Begins the minimum authorization amount update process.
    /// @dev Can be called only by the contract owner.
    /// @param _newMinimumAuthorization New minimum authorization amount.
    function beginMinimumAuthorizationUpdate(uint96 _newMinimumAuthorization)
        external
        onlyOwner
    {
        /* solhint-disable not-rely-on-time */
        newMinimumAuthorization = _newMinimumAuthorization;
        minimumAuthorizationChangeInitiated = block.timestamp;
        emit MinimumAuthorizationUpdateStarted(
            _newMinimumAuthorization,
            block.timestamp
        );
        /* solhint-enable not-rely-on-time */
    }

    /// @notice Finalizes the minimum authorization amount update process.
    /// @dev Can be called only by the contract owner, after the governance
    ///      delay elapses.
    function finalizeMinimumAuthorizationUpdate()
        external
        onlyOwner
        onlyAfterGovernanceDelay(minimumAuthorizationChangeInitiated)
    {
        emit MinimumAuthorizationUpdated(newMinimumAuthorization);
        // slither-disable-next-line reentrancy-no-eth
        walletRegistry.updateAuthorizationParameters(
            newMinimumAuthorization,
            walletRegistry.authorizationDecreaseDelay()
        );
        minimumAuthorizationChangeInitiated = 0;
        newMinimumAuthorization = 0;
    }

    /// @notice Begins the authorization decrease delay update process.
    /// @dev Can be called only by the contract owner.
    /// @param _newAuthorizationDecreaseDelay New authorization decrease delay
    function beginAuthorizationDecreaseDelayUpdate(
        uint64 _newAuthorizationDecreaseDelay
    ) external onlyOwner {
        /* solhint-disable not-rely-on-time */
        newAuthorizationDecreaseDelay = _newAuthorizationDecreaseDelay;
        authorizationDecreaseDelayChangeInitiated = block.timestamp;
        emit AuthorizationDecreaseDelayUpdateStarted(
            _newAuthorizationDecreaseDelay,
            block.timestamp
        );
        /* solhint-enable not-rely-on-time */
    }

    /// @notice Finalizes the authorization decrease delay update process.
    /// @dev Can be called only by the contract owner, after the governance
    ///      delay elapses.
    function finalizeAuthorizationDecreaseDelayUpdate()
        external
        onlyOwner
        onlyAfterGovernanceDelay(authorizationDecreaseDelayChangeInitiated)
    {
        emit AuthorizationDecreaseDelayUpdated(newAuthorizationDecreaseDelay);
        // slither-disable-next-line reentrancy-no-eth
        walletRegistry.updateAuthorizationParameters(
            walletRegistry.minimumAuthorization(),
            newAuthorizationDecreaseDelay
        );
        authorizationDecreaseDelayChangeInitiated = 0;
        newAuthorizationDecreaseDelay = 0;
    }

    /// @notice Begins the malicious DKG result slashing amount update process.
    /// @dev Can be called only by the contract owner.
    /// @param _newMaliciousDkgResultSlashingAmount New malicious DKG result
    ///        slashing amount
    function beginMaliciousDkgResultSlashingAmountUpdate(
        uint96 _newMaliciousDkgResultSlashingAmount
    ) external onlyOwner {
        /* solhint-disable not-rely-on-time */
        newMaliciousDkgResultSlashingAmount = _newMaliciousDkgResultSlashingAmount;
        maliciousDkgResultSlashingAmountChangeInitiated = block.timestamp;
        emit MaliciousDkgResultSlashingAmountUpdateStarted(
            _newMaliciousDkgResultSlashingAmount,
            block.timestamp
        );
        /* solhint-enable not-rely-on-time */
    }

    /// @notice Finalizes the malicious DKG result slashing amount update
    ///         process.
    /// @dev Can be called only by the contract owner, after the governance
    ///      delay elapses.
    function finalizeMaliciousDkgResultSlashingAmountUpdate()
        external
        onlyOwner
        onlyAfterGovernanceDelay(
            maliciousDkgResultSlashingAmountChangeInitiated
        )
    {
        emit MaliciousDkgResultSlashingAmountUpdated(
            newMaliciousDkgResultSlashingAmount
        );
        // slither-disable-next-line reentrancy-no-eth
        walletRegistry.updateSlashingParameters(
            newMaliciousDkgResultSlashingAmount
        );
        maliciousDkgResultSlashingAmountChangeInitiated = 0;
        newMaliciousDkgResultSlashingAmount = 0;
    }

    /// @notice Begins the DKG malicious result notification reward multiplier
    ///         update process.
    /// @dev Can be called only by the contract owner.
    /// @param _newMaliciousDkgResultNotificationRewardMultiplier New DKG
    ///        malicious result notification reward multiplier.
    function beginMaliciousDkgResultNotificationRewardMultiplierUpdate(
        uint256 _newMaliciousDkgResultNotificationRewardMultiplier
    ) external onlyOwner {
        /* solhint-disable not-rely-on-time */
        require(
            _newMaliciousDkgResultNotificationRewardMultiplier <= 100,
            "Maximum value is 100"
        );

        newMaliciousDkgResultNotificationRewardMultiplier = _newMaliciousDkgResultNotificationRewardMultiplier;
        maliciousDkgResultNotificationRewardMultiplierChangeInitiated = block
            .timestamp;
        emit MaliciousDkgResultNotificationRewardMultiplierUpdateStarted(
            _newMaliciousDkgResultNotificationRewardMultiplier,
            block.timestamp
        );
        /* solhint-enable not-rely-on-time */
    }

    /// @notice Finalizes the DKG malicious result notification reward
    ///         multiplier update process.
    /// @dev Can be called only by the contract owner, after the governance
    ///      delay elapses.
    function finalizeMaliciousDkgResultNotificationRewardMultiplierUpdate()
        external
        onlyOwner
        onlyAfterGovernanceDelay(
            maliciousDkgResultNotificationRewardMultiplierChangeInitiated
        )
    {
        emit MaliciousDkgResultNotificationRewardMultiplierUpdated(
            newMaliciousDkgResultNotificationRewardMultiplier
        );
        // slither-disable-next-line reentrancy-no-eth
        walletRegistry.updateRewardParameters(
            newMaliciousDkgResultNotificationRewardMultiplier,
            walletRegistry.sortitionPoolRewardsBanDuration()
        );
        maliciousDkgResultNotificationRewardMultiplierChangeInitiated = 0;
        newMaliciousDkgResultNotificationRewardMultiplier = 0;
    }

    /// @notice Begins the dkg result submission gas update process.
    /// @dev Can be called only by the contract owner.
    /// @param _newDkgResultSubmissionGas New DKG result submission gas.
    function beginDkgResultSubmissionGasUpdate(
        uint256 _newDkgResultSubmissionGas
    ) external onlyOwner {
        /* solhint-disable not-rely-on-time */
        newDkgResultSubmissionGas = _newDkgResultSubmissionGas;
        dkgResultSubmissionGasChangeInitiated = block.timestamp;
        emit DkgResultSubmissionGasUpdateStarted(
            _newDkgResultSubmissionGas,
            block.timestamp
        );
        /* solhint-enable not-rely-on-time */
    }

    /// @notice Finalizes the dkg result submission gas update process.
    /// @dev Can be called only by the contract owner, after the governance
    ///      delay elapses.
    function finalizeDkgResultSubmissionGasUpdate()
        external
        onlyOwner
        onlyAfterGovernanceDelay(dkgResultSubmissionGasChangeInitiated)
    {
        emit DkgResultSubmissionGasUpdated(newDkgResultSubmissionGas);
        // slither-disable-next-line reentrancy-no-eth
        walletRegistry.updateGasParameters(
            newDkgResultSubmissionGas,
            walletRegistry.dkgResultApprovalGasOffset(),
            walletRegistry.notifyOperatorInactivityGasOffset()
        );
        dkgResultSubmissionGasChangeInitiated = 0;
        newDkgResultSubmissionGas = 0;
    }

    /// @notice Begins the dkg approval gas offset update process.
    /// @dev Can be called only by the contract owner.
    /// @param _newDkgResultApprovalGasOffset New DKG result approval gas.
    function beginDkgResultApprovalGasOffsetUpdate(
        uint256 _newDkgResultApprovalGasOffset
    ) external onlyOwner {
        /* solhint-disable not-rely-on-time */
        newDkgResultApprovalGasOffset = _newDkgResultApprovalGasOffset;
        dkgResultApprovalGasOffsetChangeInitiated = block.timestamp;
        emit DkgResultApprovalGasOffsetUpdateStarted(
            _newDkgResultApprovalGasOffset,
            block.timestamp
        );
        /* solhint-enable not-rely-on-time */
    }

    /// @notice Finalizes the dkg result approval gas offset update process.
    /// @dev Can be called only by the contract owner, after the governance
    ///      delay elapses.
    function finalizeDkgResultApprovalGasOffsetUpdate()
        external
        onlyOwner
        onlyAfterGovernanceDelay(dkgResultApprovalGasOffsetChangeInitiated)
    {
        emit DkgResultApprovalGasOffsetUpdated(newDkgResultApprovalGasOffset);
        // slither-disable-next-line reentrancy-no-eth
        walletRegistry.updateGasParameters(
            walletRegistry.dkgResultSubmissionGas(),
            newDkgResultApprovalGasOffset,
            walletRegistry.notifyOperatorInactivityGasOffset()
        );
        dkgResultApprovalGasOffsetChangeInitiated = 0;
        newDkgResultApprovalGasOffset = 0;
    }

    /// @notice Begins the notify operator inactivity gas offset update process.
    /// @dev Can be called only by the contract owner.
    /// @param _newNotifyOperatorInactivityGasOffset New operator inactivity
    ///        notification gas offset
    function beginNotifyOperatorInactivityGasOffsetUpdate(
        uint256 _newNotifyOperatorInactivityGasOffset
    ) external onlyOwner {
        /* solhint-disable not-rely-on-time */
        newNotifyOperatorInactivityGasOffset = _newNotifyOperatorInactivityGasOffset;
        notifyOperatorInactivityGasOffsetChangeInitiated = block.timestamp;
        emit NotifyOperatorInactivityGasOffsetUpdateStarted(
            _newNotifyOperatorInactivityGasOffset,
            block.timestamp
        );
        /* solhint-enable not-rely-on-time */
    }

    /// @notice Finalizes the notify operator inactivity gas offset update process.
    /// @dev Can be called only by the contract owner, after the governance
    ///      delay elapses.
    function finalizeNotifyOperatorInactivityGasOffsetUpdate()
        external
        onlyOwner
        onlyAfterGovernanceDelay(
            notifyOperatorInactivityGasOffsetChangeInitiated
        )
    {
        emit NotifyOperatorInactivityGasOffsetUpdated(
            newNotifyOperatorInactivityGasOffset
        );
        // slither-disable-next-line reentrancy-no-eth
        walletRegistry.updateGasParameters(
            walletRegistry.dkgResultSubmissionGas(),
            walletRegistry.dkgResultApprovalGasOffset(),
            newNotifyOperatorInactivityGasOffset
        );
        notifyOperatorInactivityGasOffsetChangeInitiated = 0;
        newNotifyOperatorInactivityGasOffset = 0;
    }

    /// @notice Begins the reimbursement pool update process.
    /// @dev Can be called only by the contract owner.
    /// @param _newReimbursementPool New reimbursement pool.
    function beginReimbursementPoolUpdate(address payable _newReimbursementPool)
        external
        onlyOwner
    {
        require(
            address(_newReimbursementPool) != address(0),
            "New reimbursement pool address cannot be zero"
        );
        /* solhint-disable not-rely-on-time */
        newReimbursementPool = _newReimbursementPool;
        reimbursementPoolChangeInitiated = block.timestamp;
        emit ReimbursementPoolUpdateStarted(
            _newReimbursementPool,
            block.timestamp
        );
        /* solhint-enable not-rely-on-time */
    }

    /// @notice Finalizes the reimbursement pool update process.
    /// @dev Can be called only by the contract owner, after the governance
    ///      delay elapses.
    function finalizeReimbursementPoolUpdate()
        external
        onlyOwner
        onlyAfterGovernanceDelay(reimbursementPoolChangeInitiated)
    {
        emit ReimbursementPoolUpdated(newReimbursementPool);
        // slither-disable-next-line reentrancy-no-eth
        walletRegistry.updateReimbursementPool(
            ReimbursementPool(newReimbursementPool)
        );
        reimbursementPoolChangeInitiated = 0;
        newReimbursementPool = payable(address(0));
    }

    /// @notice Begins the sortition pool rewards ban duration update process.
    /// @dev Can be called only by the contract owner.
    /// @param _newSortitionPoolRewardsBanDuration New sortition pool rewards
    ///        ban duration.
    function beginSortitionPoolRewardsBanDurationUpdate(
        uint256 _newSortitionPoolRewardsBanDuration
    ) external onlyOwner {
        /* solhint-disable not-rely-on-time */
        newSortitionPoolRewardsBanDuration = _newSortitionPoolRewardsBanDuration;
        sortitionPoolRewardsBanDurationChangeInitiated = block.timestamp;
        emit SortitionPoolRewardsBanDurationUpdateStarted(
            _newSortitionPoolRewardsBanDuration,
            block.timestamp
        );
        /* solhint-enable not-rely-on-time */
    }

    /// @notice Finalizes the sortition pool rewards ban duration update process.
    /// @dev Can be called only by the contract owner, after the governance
    ///      delay elapses.
    function finalizeSortitionPoolRewardsBanDurationUpdate()
        external
        onlyOwner
        onlyAfterGovernanceDelay(sortitionPoolRewardsBanDurationChangeInitiated)
    {
        emit SortitionPoolRewardsBanDurationUpdated(
            newSortitionPoolRewardsBanDuration
        );
        // slither-disable-next-line reentrancy-no-eth
        walletRegistry.updateRewardParameters(
            walletRegistry.maliciousDkgResultNotificationRewardMultiplier(),
            newSortitionPoolRewardsBanDuration
        );
        sortitionPoolRewardsBanDurationChangeInitiated = 0;
        newSortitionPoolRewardsBanDuration = 0;
    }

    /// @notice Begins the DKG seed timeout update process.
    /// @dev Can be called only by the contract owner.
    /// @param _newDkgSeedTimeout New DKG seed timeout in blocks
    function beginDkgSeedTimeoutUpdate(uint256 _newDkgSeedTimeout)
        external
        onlyOwner
    {
        /* solhint-disable not-rely-on-time */
        require(_newDkgSeedTimeout > 0, "DKG seed timeout must be > 0");
        newDkgSeedTimeout = _newDkgSeedTimeout;
        dkgSeedTimeoutChangeInitiated = block.timestamp;
        emit DkgSeedTimeoutUpdateStarted(_newDkgSeedTimeout, block.timestamp);
        /* solhint-enable not-rely-on-time */
    }

    /// @notice Finalizes the DKG seed timeout update process.
    /// @dev Can be called only by the contract owner, after the governance
    ///      delay elapses.
    function finalizeDkgSeedTimeoutUpdate()
        external
        onlyOwner
        onlyAfterGovernanceDelay(dkgSeedTimeoutChangeInitiated)
    {
        emit DkgSeedTimeoutUpdated(newDkgSeedTimeout);
        // slither-disable-next-line reentrancy-no-eth
        walletRegistry.updateDkgParameters(
            newDkgSeedTimeout,
            walletRegistry.dkgParameters().resultChallengePeriodLength,
            walletRegistry.dkgParameters().resultSubmissionTimeout,
            walletRegistry.dkgParameters().submitterPrecedencePeriodLength
        );
        dkgSeedTimeoutChangeInitiated = 0;
        newDkgSeedTimeout = 0;
    }

    /// @notice Begins the DKG result challenge period length update process.
    /// @dev Can be called only by the contract owner.
    /// @param _newDkgResultChallengePeriodLength New DKG result challenge
    ///        period length in blocks
    function beginDkgResultChallengePeriodLengthUpdate(
        uint256 _newDkgResultChallengePeriodLength
    ) external onlyOwner {
        /* solhint-disable not-rely-on-time */
        require(
            _newDkgResultChallengePeriodLength >= 10,
            "DKG result challenge period length must be >= 10"
        );
        newDkgResultChallengePeriodLength = _newDkgResultChallengePeriodLength;
        dkgResultChallengePeriodLengthChangeInitiated = block.timestamp;
        emit DkgResultChallengePeriodLengthUpdateStarted(
            _newDkgResultChallengePeriodLength,
            block.timestamp
        );
        /* solhint-enable not-rely-on-time */
    }

    /// @notice Finalizes the DKG result challenge period length update process.
    /// @dev Can be called only by the contract owner, after the governance
    ///      delay elapses.
    function finalizeDkgResultChallengePeriodLengthUpdate()
        external
        onlyOwner
        onlyAfterGovernanceDelay(dkgResultChallengePeriodLengthChangeInitiated)
    {
        emit DkgResultChallengePeriodLengthUpdated(
            newDkgResultChallengePeriodLength
        );
        // slither-disable-next-line reentrancy-no-eth
        walletRegistry.updateDkgParameters(
            walletRegistry.dkgParameters().seedTimeout,
            newDkgResultChallengePeriodLength,
            walletRegistry.dkgParameters().resultSubmissionTimeout,
            walletRegistry.dkgParameters().submitterPrecedencePeriodLength
        );
        dkgResultChallengePeriodLengthChangeInitiated = 0;
        newDkgResultChallengePeriodLength = 0;
    }

    /// @notice Begins the DKG result submission timeout update
    ///         process.
    /// @dev Can be called only by the contract owner.
    /// @param _newDkgResultSubmissionTimeout New DKG result submission timeout
    ///        in blocks
    function beginDkgResultSubmissionTimeoutUpdate(
        uint256 _newDkgResultSubmissionTimeout
    ) external onlyOwner {
        /* solhint-disable not-rely-on-time */
        require(
            _newDkgResultSubmissionTimeout > 0,
            "DKG result submission timeout must be > 0"
        );
        newDkgResultSubmissionTimeout = _newDkgResultSubmissionTimeout;
        dkgResultSubmissionTimeoutChangeInitiated = block.timestamp;
        emit DkgResultSubmissionTimeoutUpdateStarted(
            _newDkgResultSubmissionTimeout,
            block.timestamp
        );
        /* solhint-enable not-rely-on-time */
    }

    /// @notice Finalizes the DKG result submission timeout update
    ///         process.
    /// @dev Can be called only by the contract owner, after the governance
    ///      delay elapses.
    function finalizeDkgResultSubmissionTimeoutUpdate()
        external
        onlyOwner
        onlyAfterGovernanceDelay(dkgResultSubmissionTimeoutChangeInitiated)
    {
        emit DkgResultSubmissionTimeoutUpdated(newDkgResultSubmissionTimeout);
        // slither-disable-next-line reentrancy-no-eth
        walletRegistry.updateDkgParameters(
            walletRegistry.dkgParameters().seedTimeout,
            walletRegistry.dkgParameters().resultChallengePeriodLength,
            newDkgResultSubmissionTimeout,
            walletRegistry.dkgParameters().submitterPrecedencePeriodLength
        );
        dkgResultSubmissionTimeoutChangeInitiated = 0;
        newDkgResultSubmissionTimeout = 0;
    }

    /// @notice Begins the DKG submitter precedence period length.
    /// @dev Can be called only by the contract owner.
    /// @param _newSubmitterPrecedencePeriodLength New DKG submitter precedence
    ///        period length in blocks
    function beginDkgSubmitterPrecedencePeriodLengthUpdate(
        uint256 _newSubmitterPrecedencePeriodLength
    ) external onlyOwner {
        /* solhint-disable not-rely-on-time */
        require(
            _newSubmitterPrecedencePeriodLength > 0,
            "DKG submitter precedence period length must be > 0"
        );
        newSubmitterPrecedencePeriodLength = _newSubmitterPrecedencePeriodLength;
        dkgSubmitterPrecedencePeriodLengthChangeInitiated = block.timestamp;
        emit DkgSubmitterPrecedencePeriodLengthUpdateStarted(
            _newSubmitterPrecedencePeriodLength,
            block.timestamp
        );
        /* solhint-enable not-rely-on-time */
    }

    /// @notice Finalizes the DKG submitter precedence period length.
    /// @dev Can be called only by the contract owner, after the governance
    ///      delay elapses.
    function finalizeDkgSubmitterPrecedencePeriodLengthUpdate()
        external
        onlyOwner
        onlyAfterGovernanceDelay(
            dkgSubmitterPrecedencePeriodLengthChangeInitiated
        )
    {
        emit DkgSubmitterPrecedencePeriodLengthUpdated(
            newSubmitterPrecedencePeriodLength
        );
        // slither-disable-next-line reentrancy-no-eth
        walletRegistry.updateDkgParameters(
            walletRegistry.dkgParameters().seedTimeout,
            walletRegistry.dkgParameters().resultChallengePeriodLength,
            walletRegistry.dkgParameters().resultSubmissionTimeout,
            newSubmitterPrecedencePeriodLength
        );
        dkgSubmitterPrecedencePeriodLengthChangeInitiated = 0;
        newSubmitterPrecedencePeriodLength = 0;
    }

    /// @notice Get the time remaining until the governance delay can be updated.
    /// @return Remaining time in seconds.
    function getRemainingGovernanceDelayUpdateTime()
        external
        view
        returns (uint256)
    {
        return getRemainingChangeTime(governanceDelayChangeInitiated);
    }

    /// @notice Get the time remaining until the wallet registry ownership can
    ///         be transferred.
    /// @return Remaining time in seconds.
    function getRemainingWalletRegistryOwnershipTransferDelayTime()
        external
        view
        returns (uint256)
    {
        return getRemainingChangeTime(walletRegistryOwnershipTransferInitiated);
    }

    /// @notice Get the time remaining until the minimum authorization amount
    ///         can be updated.
    /// @return Remaining time in seconds.
    function getRemainingMimimumAuthorizationUpdateTime()
        external
        view
        returns (uint256)
    {
        return getRemainingChangeTime(minimumAuthorizationChangeInitiated);
    }

    /// @notice Get the time remaining until the authorization decrease delay
    ///         can be updated.
    /// @return Remaining time in seconds.
    function getRemainingAuthorizationDecreaseDelayUpdateTime()
        external
        view
        returns (uint256)
    {
        return
            getRemainingChangeTime(authorizationDecreaseDelayChangeInitiated);
    }

    /// @notice Get the time remaining until the malicious DKG result
    ///         slashing amount can be updated.
    /// @return Remaining time in seconds.
    function getRemainingMaliciousDkgResultSlashingAmountUpdateTime()
        external
        view
        returns (uint256)
    {
        return
            getRemainingChangeTime(
                maliciousDkgResultSlashingAmountChangeInitiated
            );
    }

    /// @notice Get the time remaining until the DKG malicious result
    ///         notification reward multiplier duration can be updated.
    /// @return Remaining time in seconds.
    function getRemainingMaliciousDkgResultNotificationRewardMultiplierUpdateTime()
        external
        view
        returns (uint256)
    {
        return
            getRemainingChangeTime(
                maliciousDkgResultNotificationRewardMultiplierChangeInitiated
            );
    }

    /// @notice Get the time remaining until the sortition pool rewards ban
    ///         duration can be updated.
    /// @return Remaining time in seconds.
    function getRemainingSortitionPoolRewardsBanDurationUpdateTime()
        external
        view
        returns (uint256)
    {
        return
            getRemainingChangeTime(
                sortitionPoolRewardsBanDurationChangeInitiated
            );
    }

    /// @notice Get the time remaining until the DKG seed timeout can be updated.
    /// @return Remaining time in seconds.
    function getRemainingDkgSeedTimeoutUpdateTime()
        external
        view
        returns (uint256)
    {
        return getRemainingChangeTime(dkgSeedTimeoutChangeInitiated);
    }

    /// @notice Get the time remaining until the DKG result challenge period
    ///         length can be updated.
    /// @return Remaining time in seconds.
    function getRemainingDkgResultChallengePeriodLengthUpdateTime()
        external
        view
        returns (uint256)
    {
        return
            getRemainingChangeTime(
                dkgResultChallengePeriodLengthChangeInitiated
            );
    }

    /// @notice Get the time remaining until the DKG result submission
    ///         can be updated.
    /// @return Remaining time in seconds.
    function getRemainingDkgResultSubmissionTimeoutUpdateTime()
        external
        view
        returns (uint256)
    {
        return
            getRemainingChangeTime(dkgResultSubmissionTimeoutChangeInitiated);
    }

    /// @notice Get the time remaining until the wallet owner can be updated.
    /// @return Remaining time in seconds.
    function getRemainingWalletOwnerUpdateTime()
        external
        view
        returns (uint256)
    {
        return getRemainingChangeTime(walletOwnerChangeInitiated);
    }

    /// @notice Get the time remaining until the wallet owner can be updated.
    /// @return Remaining time in seconds.
    function getRemainingSubmitterPrecedencePeriodLengthUpdateTime()
        external
        view
        returns (uint256)
    {
        return
            getRemainingChangeTime(
                dkgSubmitterPrecedencePeriodLengthChangeInitiated
            );
    }

    /// @notice Get the time remaining until the dkg result submission gas can
    ///         be updated.
    /// @return Remaining time in seconds.
    function getRemainingDkgResultSubmissionGasUpdateTime()
        external
        view
        returns (uint256)
    {
        return getRemainingChangeTime(dkgResultSubmissionGasChangeInitiated);
    }

    /// @notice Get the time remaining until the dkg result approval gas offset
    ///         can be updated.
    /// @return Remaining time in seconds.
    function getRemainingDkgResultApprovalGasOffsetUpdateTime()
        external
        view
        returns (uint256)
    {
        return
            getRemainingChangeTime(dkgResultApprovalGasOffsetChangeInitiated);
    }

    /// @notice Get the time remaining until the operator inactivity gas offset
    ///         can be updated.
    /// @return Remaining time in seconds.
    function getRemainingNotifyOperatorInactivityGasOffsetUpdateTime()
        external
        view
        returns (uint256)
    {
        return
            getRemainingChangeTime(
                notifyOperatorInactivityGasOffsetChangeInitiated
            );
    }

    /// @notice Get the time remaining until reimbursement pool can be updated.
    /// @return Remaining time in seconds.
    function getRemainingReimbursementPoolUpdateTime()
        external
        view
        returns (uint256)
    {
        return getRemainingChangeTime(reimbursementPoolChangeInitiated);
    }

    /// @notice Gets the time remaining until the governable parameter update
    ///         can be committed.
    /// @param changeTimestamp Timestamp indicating the beginning of the change.
    /// @return Remaining time in seconds.
    function getRemainingChangeTime(uint256 changeTimestamp)
        internal
        view
        returns (uint256)
    {
        require(changeTimestamp > 0, "Change not initiated");
        /* solhint-disable-next-line not-rely-on-time */
        uint256 elapsed = block.timestamp - changeTimestamp;
        if (elapsed >= governanceDelay) {
            return 0;
        }

        return governanceDelay - elapsed;
    }
}<|MERGE_RESOLUTION|>--- conflicted
+++ resolved
@@ -76,28 +76,6 @@
 
     WalletRegistry public walletRegistry;
 
-<<<<<<< HEAD
-    // Long governance delay used for critical parameters giving a chance for
-    // stakers to opt out before the change is finalized in case they do not
-    // agree with that change. The maximum group lifetime must not be longer
-    // than this delay.
-    //
-    // The full list of parameters protected by this delay:
-    // - wallet owner
-    uint256 internal constant CRITICAL_PARAMETER_GOVERNANCE_DELAY = 2 weeks;
-
-    // Short governance delay for non-critical parameters. Honest stakers should
-    // not be severely affected by any change of these parameters.
-    //
-    // The full list of parameters protected by this delay:
-    // - malicious DKG result notification reward multiplier
-    // - malicious DKG result slashing amount
-    // - DKG seed timeout
-    // - DKG result challenge period length
-    // - DKG result submission timeout
-    // - DKG submitter precedence period length
-    uint256 internal constant STANDARD_PARAMETER_GOVERNANCE_DELAY = 12 hours;
-=======
     uint256 public governanceDelay;
 
     event GovernanceDelayUpdateStarted(
@@ -111,7 +89,6 @@
         uint256 timestamp
     );
     event WalletRegistryOwnershipTransferred(address newWalletRegistryOwner);
->>>>>>> 62c219ad
 
     event WalletOwnerUpdateStarted(address walletOwner, uint256 timestamp);
     event WalletOwnerUpdated(address walletOwner);
