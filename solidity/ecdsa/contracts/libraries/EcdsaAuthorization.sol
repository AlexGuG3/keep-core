--- conflicted
+++ resolved
@@ -31,12 +31,6 @@
         // authorization decrease amount is small, significant, or if it is
         // a decrease to zero.
         uint64 authorizationDecreaseDelay;
-<<<<<<< HEAD
-        // Reserved storage space in case we need to add more variables.
-        // See https://docs.openzeppelin.com/contracts/4.x/upgradeable#storage_gaps
-        // slither-disable-next-line unused-state
-        uint256[18] __gap;
-=======
         // The time period before the authorization decrease delay end,
         // during which the authorization decrease request can be overwritten.
         //
@@ -77,7 +71,10 @@
         //                   authorizationDecreaseDelay
         //
         uint64 authorizationDecreaseChangePeriod;
->>>>>>> b2cedd21
+        // Reserved storage space in case we need to add more variables.
+        // See https://docs.openzeppelin.com/contracts/4.x/upgradeable#storage_gaps
+        // slither-disable-next-line unused-state
+        uint256[17] __gap;
     }
 
     struct AuthorizationDecrease {
