--- conflicted
+++ resolved
@@ -407,7 +407,6 @@
     /// @notice Creates a request to generate a new relay entry, which will
     ///         include a random number (by signing the previous entry's
     ///         random number).
-<<<<<<< HEAD
     /// @param previousEntry Previous relay entry.
     function requestRelayEntry(bytes calldata previousEntry) external {
         IRandomBeaconConsumer callbackContract = IRandomBeaconConsumer(address(0));
@@ -417,26 +416,15 @@
     /// @notice Creates a request to generate a new relay entry, which will
     ///         include a random number (by signing the previous entry's
     ///         random number).
-    /// @param previousEntry Previous relay entry.
     /// @param callbackContract Beacon consumer callback contract.
-    function requestRelayEntry(
-        bytes calldata previousEntry,
-        IRandomBeaconConsumer callbackContract
-    ) public {
-        Groups.Group memory group =
-            groups.selectGroup(uint256(keccak256(previousEntry)));
-
-        relay.requestEntry(group, previousEntry);
-        
-        callback.setCallbackContract(callbackContract);
-=======
-    function requestRelayEntry() external {
+    function requestRelayEntry(IRandomBeaconConsumer callbackContract) external {
         uint64 groupId = groups.selectGroup(
             uint256(keccak256(relay.previousEntry))
         );
 
         relay.requestEntry(groupId);
->>>>>>> 3f4e4302
+
+        callback.setCallbackContract(callbackContract);
     }
 
     /// TODO: won't compile because of 'entry': uint256 vs bytes
