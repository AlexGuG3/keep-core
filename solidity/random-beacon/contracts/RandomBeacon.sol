--- conflicted
+++ resolved
@@ -53,11 +53,8 @@
 /// @dev Should be owned by the governance contract controlling Random Beacon
 ///      parameters.
 contract RandomBeacon is Ownable {
-<<<<<<< HEAD
     using SafeERC20 for IERC20;
-=======
     using Authorization for Authorization.Data;
->>>>>>> 049d61b8
     using DKG for DKG.Data;
     using Groups for Groups.Data;
     using Relay for Relay.Data;
@@ -121,11 +118,6 @@
     ///         operator affected.
     uint256 public relayEntryTimeoutNotificationRewardMultiplier;
 
-<<<<<<< HEAD
-    /// @notice This amount is required to execute slashing for providing a
-    //          malicious DKG result or when a relay entry times out.
-    uint96 public minimumAuthorization;
-
     /// @notice Percentage of the staking contract malicious behavior
     ///         notification reward which will be transferred to the notifier
     ///         reporting about a malicious DKG result. Notifiers are rewarded
@@ -135,8 +127,6 @@
     ///         operator affected.
     uint256 public dkgMaliciousResultNotificationRewardMultiplier;
 
-=======
->>>>>>> 049d61b8
     SortitionPool public sortitionPool;
     IERC20 public tToken;
     IRandomBeaconStaking public staking;
@@ -284,15 +274,9 @@
         maliciousDkgResultSlashingAmount = 50000e18;
         sortitionPoolRewardsBanDuration = 2 weeks;
         relayEntryTimeoutNotificationRewardMultiplier = 5;
-<<<<<<< HEAD
-        // TODO: Revisit the initial value.
-        minimumAuthorization = 100e3 * 1e18;
         dkgMaliciousResultNotificationRewardMultiplier = 5;
-=======
-
         // slither-disable-next-line too-many-digits
         authorization.setMinimumAuthorization(100000 * 1e18);
->>>>>>> 049d61b8
 
         dkg.initSortitionPool(_sortitionPool);
         dkg.setResultChallengePeriodLength(1440); // ~6h assuming 15s block time
