--- conflicted
+++ resolved
@@ -16,14 +16,11 @@
 
 import "./libraries/Groups.sol";
 import "./libraries/Relay.sol";
+import "./libraries/DKG.sol";
 import "./MaintenancePool.sol";
 import "@openzeppelin/contracts/access/Ownable.sol";
-<<<<<<< HEAD
 import "@openzeppelin/contracts/security/ReentrancyGuard.sol";
 import "@openzeppelin/contracts/token/ERC20/IERC20.sol";
-=======
-import "./libraries/DKG.sol";
->>>>>>> 23673b2c
 
 /// @title Sortition Pool contract interface
 /// @notice This is an interface with just a few function signatures of the
@@ -44,13 +41,10 @@
 ///         activities such as group lifecycle or slashing.
 /// @dev Should be owned by the governance contract controlling Random Beacon
 ///      parameters.
-<<<<<<< HEAD
 contract RandomBeacon is Ownable, ReentrancyGuard {
+    using DKG for DKG.Data;
     using Groups for Groups.Data;
     using Relay for Relay.Data;
-=======
-contract RandomBeacon is Ownable {
-    using DKG for DKG.Data;
 
     // Constant parameters
 
@@ -60,7 +54,6 @@
         31415926535897932384626433832795028841971693993751058209749445923078164062862;
 
     // Governable parameters
->>>>>>> 23673b2c
 
     /// @notice Relay request fee in T. This fee needs to be provided by the
     ///         account or contract requesting for a new relay entry.
@@ -141,11 +134,11 @@
     uint256 public maliciousDkgResultSlashingAmount;
 
     ISortitionPool public sortitionPool;
-    Groups.Data groups;
-    Relay.Data public relay;
 
     // Libraries data storages
     DKG.Data internal dkg;
+    Groups.Data internal groups;
+    Relay.Data internal relay;
 
     event RelayEntryParametersUpdated(
         uint256 relayRequestFee,
@@ -174,15 +167,6 @@
         uint256 maliciousDkgResultSlashingAmount
     );
 
-<<<<<<< HEAD
-    event RelayEntryRequested(
-        uint256 indexed requestId,
-        bytes groupPublicKey,
-        bytes previousEntry
-    );
-
-    event RelayEntrySubmitted(uint256 indexed requestId, bytes entry);
-=======
     event DkgStarted(uint256 indexed seed);
 
     // TODO: Revisit properties returned in this event when working on result
@@ -191,7 +175,14 @@
         bytes indexed groupPubKey,
         address indexed submitter
     );
->>>>>>> 23673b2c
+
+    event RelayEntryRequested(
+        uint256 indexed requestId,
+        bytes groupPublicKey,
+        bytes previousEntry
+    );
+
+    event RelayEntrySubmitted(uint256 indexed requestId, bytes entry);
 
     /// @dev Assigns initial values to parameters to make the beacon work
     ///      safely. These parameters are just proposed defaults and they might
@@ -385,25 +376,6 @@
         return sortitionPool.isOperatorEligible(operator);
     }
 
-<<<<<<< HEAD
-    function requestRelayEntry(bytes calldata previousEntry) external nonReentrant {
-        Groups.Group memory group =
-            groups.selectGroup(uint256(keccak256(previousEntry)));
-
-        relay.requestEntry(group, previousEntry);
-    }
-
-    function submitRelayEntry(
-        uint256 submitterIndex,
-        bytes calldata entry
-    ) external nonReentrant {
-        relay.submitEntry(submitterIndex, entry);
-
-        if (relay.requestCount % groupCreationFrequency == 0) {
-            // TODO: Once implemented, invoke:
-            // createGroup(uint256(keccak256(entry)));
-        }
-=======
     /// @notice Triggers group selection if there are no active groups.
     function genesis() external {
         // TODO: Check number of active groups
@@ -463,6 +435,24 @@
     /// @return True if DKG timed out, false otherwise.
     function hasDkgTimedOut() public view returns (bool) {
         return dkg.hasDkgTimedOut();
->>>>>>> 23673b2c
+    }
+
+    function requestRelayEntry(bytes calldata previousEntry) external nonReentrant {
+        Groups.Group memory group =
+            groups.selectGroup(uint256(keccak256(previousEntry)));
+
+        relay.requestEntry(group, previousEntry);
+    }
+
+    function submitRelayEntry(
+        uint256 submitterIndex,
+        bytes calldata entry
+    ) external nonReentrant {
+        relay.submitEntry(submitterIndex, entry);
+
+        if (relay.requestCount % groupCreationFrequency == 0) {
+            // TODO: Once implemented, invoke:
+            // createGroup(uint256(keccak256(entry)));
+        }
     }
 }