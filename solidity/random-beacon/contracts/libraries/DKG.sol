--- conflicted
+++ resolved
@@ -56,30 +56,6 @@
         address[] members;
     }
 
-<<<<<<< HEAD
-    event DkgStarted(uint256 indexed seed);
-
-    // TODO: Revisit properties returned in this event when working on result
-    // challenges and the client.
-    //  TODO: Should it also return seed to link the result with a DKG run?
-    event DkgResultSubmitted(
-        bytes32 indexed resultHash,
-        bytes indexed groupPubKey,
-        address indexed submitter
-    );
-
-    event DkgTimedOut();
-
-    event DkgResultApproved(
-        bytes32 indexed resultHash,
-        address indexed approver
-    );
-
-    event DkgResultChallenged(
-        bytes32 indexed resultHash,
-        address indexed challenger
-    );
-=======
     /// @notice States for phases of group creation.
     /// The states doesn't include timeouts which should be tracked and notified
     /// individually.
@@ -117,7 +93,27 @@
     /// @notice Time in blocks after which DKG result is complete and ready to be
     //          published by clients.
     uint256 public constant offchainDkgTime = 5 * (1 + 5) + 2 * (1 + 10) + 20;
->>>>>>> fbc2d84c
+
+    // TODO: Revisit properties returned in this event when working on result
+    // challenges and the client.
+    //  TODO: Should it also return seed to link the result with a DKG run?
+    event DkgResultSubmitted(
+        bytes32 indexed resultHash,
+        bytes indexed groupPubKey,
+        address indexed submitter
+    );
+
+    event DkgTimedOut();
+
+    event DkgResultApproved(
+        bytes32 indexed resultHash,
+        address indexed approver
+    );
+
+    event DkgResultChallenged(
+        bytes32 indexed resultHash,
+        address indexed challenger
+    );
 
     /// @notice Determines the current state of group creation. It doesn't take
     ///         timeouts into consideration. The timeouts should be tracked and
@@ -393,13 +389,8 @@
 
     /// @notice Cleans up state after DKG completion.
     /// @dev Should be called after DKG times out or a result is approved.
-<<<<<<< HEAD
     modifier cleanup(Data storage self) {
         _;
-=======
-    // slither-disable-next-line dead-code
-    function cleanup(Data storage self) internal {
->>>>>>> fbc2d84c
         delete self.startBlock;
         delete self.resultSubmissionStartBlockOffset;
         delete self.submittedResultHash;
