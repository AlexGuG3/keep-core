// SPDX-License-Identifier: MIT
//
// ▓▓▌ ▓▓ ▐▓▓ ▓▓▓▓▓▓▓▓▓▓▌▐▓▓▓▓▓▓▓▓▓▓▓▓▓▓▓▓▓▓ ▓▓▓▓▓▓▓▓▓▓▓▓▓▓▓▓▓▓ ▓▓▓▓▓▓▓▓▓▓▓▓▓▓▓▓▓▄
// ▓▓▓▓▓▓▓▓▓▓ ▓▓▓▓▓▓▓▓▓▓▌▐▓▓▓▓▓▓▓▓▓▓▓▓▓▓▓▓▓▓ ▓▓▓▓▓▓▓▓▓▓▓▓▓▓▓▓▓▓ ▓▓▓▓▓▓▓▓▓▓▓▓▓▓▓▓▓▓▓
//   ▓▓▓▓▓▓    ▓▓▓▓▓▓▓▀    ▐▓▓▓▓▓▓    ▐▓▓▓▓▓   ▓▓▓▓▓▓     ▓▓▓▓▓   ▐▓▓▓▓▓▌   ▐▓▓▓▓▓▓
//   ▓▓▓▓▓▓▄▄▓▓▓▓▓▓▓▀      ▐▓▓▓▓▓▓▄▄▄▄         ▓▓▓▓▓▓▄▄▄▄         ▐▓▓▓▓▓▌   ▐▓▓▓▓▓▓
//   ▓▓▓▓▓▓▓▓▓▓▓▓▓▀        ▐▓▓▓▓▓▓▓▓▓▓         ▓▓▓▓▓▓▓▓▓▓         ▐▓▓▓▓▓▓▓▓▓▓▓▓▓▓▓▓
//   ▓▓▓▓▓▓▀▀▓▓▓▓▓▓▄       ▐▓▓▓▓▓▓▀▀▀▀         ▓▓▓▓▓▓▀▀▀▀         ▐▓▓▓▓▓▓▓▓▓▓▓▓▓▓▀
//   ▓▓▓▓▓▓   ▀▓▓▓▓▓▓▄     ▐▓▓▓▓▓▓     ▓▓▓▓▓   ▓▓▓▓▓▓     ▓▓▓▓▓   ▐▓▓▓▓▓▌
// ▓▓▓▓▓▓▓▓▓▓ █▓▓▓▓▓▓▓▓▓ ▐▓▓▓▓▓▓▓▓▓▓▓▓▓▓▓▓▓▓ ▓▓▓▓▓▓▓▓▓▓▓▓▓▓▓▓▓▓  ▓▓▓▓▓▓▓▓▓▓
// ▓▓▓▓▓▓▓▓▓▓ ▓▓▓▓▓▓▓▓▓▓ ▐▓▓▓▓▓▓▓▓▓▓▓▓▓▓▓▓▓▓ ▓▓▓▓▓▓▓▓▓▓▓▓▓▓▓▓▓▓  ▓▓▓▓▓▓▓▓▓▓
//
//                           Trust math, not hardware.

pragma solidity ^0.8.6;

import "@openzeppelin/contracts/token/ERC20/IERC20.sol";
import "@openzeppelin/contracts/token/ERC20/utils/SafeERC20.sol";
import "./BLS.sol";
import "./Groups.sol";

library Relay {
    using SafeERC20 for IERC20;

    struct Request {
        // Request identifier.
        uint64 id;
        // Identifier of group responsible for signing.
        uint64 groupId;
        // Request start block.
        uint128 startBlock;
    }

    struct Data {
        // Total count of all requests.
        uint64 requestCount;
        // Previous entry value.
        bytes previousEntry;
        // Data of current request.
        Request currentRequest;
        // Address of the T token contract.
        IERC20 tToken;
        // Fee paid by the relay requester.
        uint256 relayRequestFee;
        // The number of blocks it takes for a group member to become
        // eligible to submit the relay entry.
        uint256 relayEntrySubmissionEligibilityDelay;
        // Hard timeout in blocks for a group to submit the relay entry.
        uint256 relayEntryHardTimeout;
    }

    // Size of a group in the threshold relay.
    uint256 public constant groupSize = 64;

    event RelayEntryRequested(
        uint256 indexed requestId,
        uint64 groupId,
        bytes previousEntry
    );
    event RelayEntrySubmitted(uint256 indexed requestId, bytes entry);

    /// @notice Creates a request to generate a new relay entry, which will
    ///         include a random number (by signing the previous entry's
    ///         random number).
    /// @param groupId Identifier of the group chosen to handle the request.
    function requestEntry(Data storage self, uint64 groupId) internal {
        require(
            !isRequestInProgress(self),
            "Another relay request in progress"
        );

        // slither-disable-next-line reentrancy-events
        self.tToken.safeTransferFrom(
            msg.sender,
            address(this),
            self.relayRequestFee
        );

        uint64 currentRequestId = ++self.requestCount;

        // TODO: Accepting and storing the whole Group object is not efficient
        //       as a lot of data is copied. Revisit once `Groups` library is
        //       ready.
        self.currentRequest = Request(
            currentRequestId,
            groupId,
            uint128(block.number)
        );

        emit RelayEntryRequested(currentRequestId, groupId, self.previousEntry);
    }

    /// @notice Creates a new relay entry.
    /// @param submitterIndex Index of the entry submitter.
    /// @param entry Group BLS signature over the previous entry.
<<<<<<< HEAD
    /// @return punishedMembersIndexes Array of members indexes which should
    ///         be punished for not submitting the relay entry on their turn.
    /// @return slashingFactor Percentage of members stakes which should be
    ///         slashed as punishment for exceeding the soft timeout.
    function submitEntry(
        Data storage self,
        uint256 submitterIndex,
        bytes calldata entry
    ) internal returns (
        uint256[] memory punishedMembersIndexes,
        uint256 slashingFactor
    ){
=======
    /// @param group Group data.
    function submitEntry(
        Data storage self,
        uint256 submitterIndex,
        bytes calldata entry,
        Groups.Group memory group
    ) internal {
>>>>>>> 4d63ece1
        require(isRequestInProgress(self), "No relay request in progress");
        // TODO: Add timeout reporting.
        require(!hasRequestTimedOut(self), "Relay request timed out");

        require(
            submitterIndex > 0 && submitterIndex <= groupSize,
            "Invalid submitter index"
        );
        require(
            group.members[submitterIndex - 1] == msg.sender,
            "Unexpected submitter index"
        );

        require(
            BLS.verify(group.groupPubKey, self.previousEntry, entry),
            "Invalid entry"
        );

        (
            uint256 firstEligibleIndex,
            uint256 lastEligibleIndex
        ) = getEligibilityRange(self, entry, groupSize);
        require(
            isEligible(
                self,
                submitterIndex,
                firstEligibleIndex,
                lastEligibleIndex,
                groupSize
            ),
            "Submitter is not eligible"
        );

        for (uint256 i = firstEligibleIndex ; ; i++) {
            uint256 index = i > self.groupSize ? i - self.groupSize : i;

            if (index == submitterIndex) {
               break;
            }

            punishedMembersIndexes.push(index);

            if (index == lastEligibleIndex) {
                break;
            }
        }

        // If the soft timeout has been exceeded apply stake slashing.
        uint256 softTimeoutBlock = self.currentRequest.startBlock +
            (self.groupSize * self.relayEntrySubmissionEligibilityDelay);
        if (block.number > softTimeoutBlock) {
            uint256 submissionDelay = block.number - softTimeoutBlock;
            slashingFactor = (submissionDelay * 1e18) / self.relayEntryHardTimeout;
        }

        self.previousEntry = entry;
        delete self.currentRequest;

        emit RelayEntrySubmitted(self.requestCount, entry);

        return (punishedMembersIndexes, slashingFactor);
    }

    /// @notice Set relayRequestFee parameter.
    /// @param newRelayRequestFee New value of the parameter.
    function setRelayRequestFee(Data storage self, uint256 newRelayRequestFee)
        internal
    {
        require(!isRequestInProgress(self), "Relay request in progress");

        self.relayRequestFee = newRelayRequestFee;
    }

    /// @notice Set relayEntrySubmissionEligibilityDelay parameter.
    /// @param newRelayEntrySubmissionEligibilityDelay New value of the parameter.
    function setRelayEntrySubmissionEligibilityDelay(
        Data storage self,
        uint256 newRelayEntrySubmissionEligibilityDelay
    ) internal {
        require(!isRequestInProgress(self), "Relay request in progress");

        self
            .relayEntrySubmissionEligibilityDelay = newRelayEntrySubmissionEligibilityDelay;
    }

    /// @notice Set relayEntryHardTimeout parameter.
    /// @param newRelayEntryHardTimeout New value of the parameter.
    function setRelayEntryHardTimeout(
        Data storage self,
        uint256 newRelayEntryHardTimeout
    ) internal {
        require(!isRequestInProgress(self), "Relay request in progress");

        self.relayEntryHardTimeout = newRelayEntryHardTimeout;
    }

    /// @notice Returns whether a relay entry request is currently in progress.
    /// @return True if there is a request in progress. False otherwise.
    function isRequestInProgress(Data storage self)
        internal
        view
        returns (bool)
    {
        return self.currentRequest.id != 0;
    }

    /// @notice Returns whether the current relay request has timed out.
    /// @return True if the request timed out. False otherwise.
    function hasRequestTimedOut(Data storage self)
        internal
        view
        returns (bool)
    {
        uint256 relayEntryTimeout = (groupSize *
            self.relayEntrySubmissionEligibilityDelay) +
            self.relayEntryHardTimeout;

        return
            isRequestInProgress(self) &&
            block.number > self.currentRequest.startBlock + relayEntryTimeout;
    }

    /// @notice Determines the eligibility range for given relay entry basing on
    ///         current block number.
    /// @param _entry Entry value for which the eligibility range should be
    ///        determined.
    /// @param _groupSize Group size for which eligibility range should be determined.
    /// @return firstEligibleIndex Index of the first member which is eligible
    ///         to submit the relay entry.
    /// @return lastEligibleIndex Index of the last member which is eligible
    ///         to submit the relay entry.
    function getEligibilityRange(
        Data storage self,
        bytes calldata _entry,
        uint256 _groupSize
    )
        internal
        view
        returns (uint256 firstEligibleIndex, uint256 lastEligibleIndex)
    {
        // Modulo `groupSize` will give indexes in range <0, groupSize-1>
        // We count member indexes from `1` so we need to add `1` to the result.
        firstEligibleIndex = (uint256(keccak256(_entry)) % _groupSize) + 1;

        // Shift is computed by leveraging Solidity integer division which is
        // equivalent to floored division. That gives the desired result.
        // Shift value should be in range <0, groupSize-1> so we must cap
        // it explicitly.
        uint256 shift = (block.number - self.currentRequest.startBlock) /
            self.relayEntrySubmissionEligibilityDelay;
        shift = shift > _groupSize - 1 ? _groupSize - 1 : shift;

        // Last eligible index must be wrapped if their value is bigger than
        // the group size.
        lastEligibleIndex = firstEligibleIndex + shift;
        lastEligibleIndex = lastEligibleIndex > _groupSize
            ? lastEligibleIndex - _groupSize
            : lastEligibleIndex;

        return (firstEligibleIndex, lastEligibleIndex);
    }

    /// @notice Returns whether the given submitter index is eligible to submit
    ///         a relay entry within given eligibility range.
    /// @param _submitterIndex Index of the submitter whose eligibility is checked.
    /// @param _firstEligibleIndex First index of the given eligibility range.
    /// @param _lastEligibleIndex Last index of the given eligibility range.
    /// @param _groupSize Group size for which eligibility should be checked.
    /// @return True if eligible. False otherwise.
    function isEligible(
        /* solhint-disable-next-line no-unused-vars */
        Data storage self,
        uint256 _submitterIndex,
        uint256 _firstEligibleIndex,
        uint256 _lastEligibleIndex,
        uint256 _groupSize
    ) internal view returns (bool) {
        if (_firstEligibleIndex <= _lastEligibleIndex) {
            // First eligible index is equal or smaller than the last.
            // We just need to make sure the submitter index is in range
            // <firstEligibleIndex, lastEligibleIndex>.
            return
                _firstEligibleIndex <= _submitterIndex &&
                _submitterIndex <= _lastEligibleIndex;
        } else {
            // First eligible index is bigger than the last. We need to deal
            // with wrapped range and check whether the submitter index is
            // either in range <1, lastEligibleIndex> or
            // <firstEligibleIndex, groupSize>.
            return
                (1 <= _submitterIndex &&
                    _submitterIndex <= _lastEligibleIndex) ||
                (_firstEligibleIndex <= _submitterIndex &&
                    _submitterIndex <= _groupSize);
        }
    }
}<|MERGE_RESOLUTION|>--- conflicted
+++ resolved
@@ -93,7 +93,7 @@
     /// @notice Creates a new relay entry.
     /// @param submitterIndex Index of the entry submitter.
     /// @param entry Group BLS signature over the previous entry.
-<<<<<<< HEAD
+    /// @param group Group data.
     /// @return punishedMembersIndexes Array of members indexes which should
     ///         be punished for not submitting the relay entry on their turn.
     /// @return slashingFactor Percentage of members stakes which should be
@@ -101,20 +101,15 @@
     function submitEntry(
         Data storage self,
         uint256 submitterIndex,
-        bytes calldata entry
-    ) internal returns (
-        uint256[] memory punishedMembersIndexes,
-        uint256 slashingFactor
-    ){
-=======
-    /// @param group Group data.
-    function submitEntry(
-        Data storage self,
-        uint256 submitterIndex,
         bytes calldata entry,
         Groups.Group memory group
-    ) internal {
->>>>>>> 4d63ece1
+    )
+        internal
+        returns (
+            uint256[] memory punishedMembersIndexes,
+            uint256 slashingFactor
+        )
+    {
         require(isRequestInProgress(self), "No relay request in progress");
         // TODO: Add timeout reporting.
         require(!hasRequestTimedOut(self), "Relay request timed out");
@@ -148,11 +143,11 @@
             "Submitter is not eligible"
         );
 
-        for (uint256 i = firstEligibleIndex ; ; i++) {
+        for (uint256 i = firstEligibleIndex; ; i++) {
             uint256 index = i > self.groupSize ? i - self.groupSize : i;
 
             if (index == submitterIndex) {
-               break;
+                break;
             }
 
             punishedMembersIndexes.push(index);
@@ -167,7 +162,9 @@
             (self.groupSize * self.relayEntrySubmissionEligibilityDelay);
         if (block.number > softTimeoutBlock) {
             uint256 submissionDelay = block.number - softTimeoutBlock;
-            slashingFactor = (submissionDelay * 1e18) / self.relayEntryHardTimeout;
+            slashingFactor =
+                (submissionDelay * 1e18) /
+                self.relayEntryHardTimeout;
         }
 
         self.previousEntry = entry;
