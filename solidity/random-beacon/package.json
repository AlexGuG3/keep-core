{
  "name": "@keep-network/random-beacon",
  "version": "2.0.0-dev",
  "description": "Keep Random Beacon",
  "scripts": {
    "clean": "hardhat clean",
    "build": "hardhat compile",
    "test": "hardhat test",
    "deploy": "hardhat deploy --export export.json",
    "format": "npm run lint",
    "format:fix": "npm run lint:fix",
    "lint": "npm run lint:eslint && npm run lint:sol && npm run lint:config",
    "lint:fix": "npm run lint:fix:eslint && npm run lint:fix:sol && npm run lint:config:fix",
    "lint:eslint": "eslint .",
    "lint:fix:eslint": "eslint . --fix",
    "lint:sol": "solhint 'contracts/**/*.sol' && prettier --check '**/*.sol'",
    "lint:fix:sol": "solhint 'contracts/**/*.sol' --fix && prettier --write '**/*.sol'",
    "lint:config": "prettier --check '**/*.@(json|yaml)'",
    "lint:config:fix": "prettier --write '**/*.@(json|yaml)'"
  },
  "dependencies": {
<<<<<<< HEAD
    "@keep-network/sortition-pools": "^1.2.0-dev.7",
    "@openzeppelin/contracts": "^4.3.2",
=======
    "@keep-network/sortition-pools": "^1.2.0-dev.4",
    "@openzeppelin/contracts": "^4.3.3",
>>>>>>> 22ff517e
    "@thesis/solidity-contracts": "github:thesis/solidity-contracts#4985bcf"
  },
  "devDependencies": {
    "@keep-network/hardhat-helpers": "^0.2.0-pre.4",
    "@keep-network/hardhat-local-networks-config": "^0.1.0-pre.0",
    "@nomiclabs/hardhat-ethers": "^2.0.2",
    "@nomiclabs/hardhat-waffle": "^2.0.1",
    "@tenderly/hardhat-tenderly": "^1.0.12",
    "@thesis-co/eslint-config": "github:thesis/eslint-config",
    "@typechain/ethers-v5": "^7.2.0",
    "@typechain/hardhat": "^2.3.1",
    "@types/chai": "^4.2.22",
    "@types/mocha": "^9.0.0",
    "@types/node": "^16.10.5",
    "chai": "^4.3.4",
    "eslint": "^7.30.0",
    "eslint-config-keep": "github:keep-network/eslint-config-keep#0c27ade",
    "eslint-plugin-import": "^2.18.2",
    "ethereum-waffle": "^3.4.0",
    "ethers": "^5.4.7",
    "hardhat": "^2.6.4",
    "hardhat-contract-sizer": "^2.1.1",
    "hardhat-dependency-compiler": "^1.1.1",
    "hardhat-deploy": "^0.9.1",
    "hardhat-gas-reporter": "^1.0.4",
    "prettier": "^2.4.1",
    "prettier-plugin-solidity": "^1.0.0-beta.18",
    "solhint": "^3.3.6",
    "solhint-config-keep": "github:keep-network/solhint-config-keep",
    "ts-node": "^10.2.1",
    "typechain": "^5.2.0",
    "typescript": "^4.4.3"
  },
  "engines": {
    "node": ">= 14.0.0"
  }
}<|MERGE_RESOLUTION|>--- conflicted
+++ resolved
@@ -19,13 +19,8 @@
     "lint:config:fix": "prettier --write '**/*.@(json|yaml)'"
   },
   "dependencies": {
-<<<<<<< HEAD
     "@keep-network/sortition-pools": "^1.2.0-dev.7",
-    "@openzeppelin/contracts": "^4.3.2",
-=======
-    "@keep-network/sortition-pools": "^1.2.0-dev.4",
     "@openzeppelin/contracts": "^4.3.3",
->>>>>>> 22ff517e
     "@thesis/solidity-contracts": "github:thesis/solidity-contracts#4985bcf"
   },
   "devDependencies": {
