--- conflicted
+++ resolved
@@ -2,30 +2,21 @@
 
 import { ethers, waffle, helpers } from "hardhat"
 import { expect } from "chai"
-import { Contract, ContractTransaction } from "ethers"
+import { ContractTransaction } from "ethers"
 import { SignerWithAddress } from "@nomiclabs/hardhat-ethers/signers"
-import { randomBeaconDeployment } from "./fixtures"
-import type { RandomBeaconStub, SortitionPoolStub } from "../typechain"
+import { randomBeaconDeployment, constants } from "./fixtures"
+import type { RandomBeaconStub, SortitionPool, StakingStub } from "../typechain"
 
-<<<<<<< HEAD
 const { time } = helpers
 const { increaseTime } = time
+
+const fixture = async () => randomBeaconDeployment()
 
 describe("RandomBeacon - Pool", () => {
   let operator: SignerWithAddress
   let randomBeacon: RandomBeaconStub
-  let sortitionPoolStub: SortitionPoolStub
-=======
-import type { RandomBeacon, SortitionPool, StakingStub } from "../typechain"
-
-const fixture = async () => randomBeaconDeployment()
-
-describe("RandomBeacon - Pool", () => {
-  let operator: Signer
-  let randomBeacon: Contract
-  let sortitionPool: Contract
-  let stakingStub: Contract
->>>>>>> 77ac02b5
+  let sortitionPool: SortitionPool
+  let stakingStub: StakingStub
 
   // prettier-ignore
   before(async () => {
@@ -33,28 +24,18 @@
   })
 
   beforeEach("load test fixture", async () => {
-<<<<<<< HEAD
-    const contracts = await waffle.loadFixture(randomBeaconDeployment)
+    const contracts = await waffle.loadFixture(fixture)
 
-    sortitionPoolStub = contracts.sortitionPoolStub as SortitionPoolStub
     randomBeacon = contracts.randomBeacon as RandomBeaconStub
+    sortitionPool = contracts.sortitionPool as SortitionPool
+    stakingStub = contracts.stakingStub as StakingStub
   })
 
   describe("registerOperator", () => {
-=======
-    const contracts = await waffle.loadFixture(fixture)
-    sortitionPool = contracts.sortitionPool as SortitionPool
-    stakingStub = contracts.stakingStub as StakingStub
-    randomBeacon = contracts.randomBeacon as RandomBeacon
-  })
-
-  describe("registerMemberCandidate", () => {
-    const minimumStake = 2000
     beforeEach(async () => {
-      await stakingStub.setStake(operator.getAddress(), minimumStake)
+      await stakingStub.setStake(operator.address, constants.minimumStake)
     })
 
->>>>>>> 77ac02b5
     context("when the operator is not registered yet", () => {
       context("when there is no active punishment for given operator", () => {
         beforeEach(async () => {
@@ -66,17 +47,16 @@
         })
 
         it("should register the operator", async () => {
-          expect(await sortitionPoolStub.operators(operator.address)).to.be.true
+          expect(await sortitionPool.isOperatorInPool(operator.address)).to.be.true
         })
       })
 
-<<<<<<< HEAD
       context("when punishment for given operator already elapsed", () => {
         let operatorID: number
 
         beforeEach(async () => {
           await randomBeacon.connect(operator).registerOperator()
-          operatorID = await sortitionPoolStub.getOperatorID(operator.address)
+          operatorID = await sortitionPool.getOperatorID(operator.address)
 
           const punishmentDuration = 1209600 // 2 weeks
           await randomBeacon.publicPunishOperators(
@@ -94,7 +74,7 @@
         })
 
         it("should register the operator", async () => {
-          expect(await sortitionPoolStub.operators(operator.address)).to.be.true
+          expect(await sortitionPool.isOperatorInPool(operator.address)).to.be.true
         })
 
         it("should remove operator from punished operators map", async () => {
@@ -109,7 +89,7 @@
 
         beforeEach(async () => {
           await randomBeacon.connect(operator).registerOperator()
-          operatorID = await sortitionPoolStub.getOperatorID(operator.address)
+          operatorID = await sortitionPool.getOperatorID(operator.address)
 
           const punishmentDuration = 1209600 // 2 weeks
           await randomBeacon.publicPunishOperators(
@@ -125,12 +105,6 @@
             randomBeacon.connect(operator).registerOperator()
           ).to.be.revertedWith("Operator has an active punishment")
         })
-=======
-      it("should register the operator", async () => {
-        await expect(
-          await sortitionPool.isOperatorInPool(await operator.getAddress())
-        ).to.be.true
->>>>>>> 77ac02b5
       })
     })
 
@@ -154,18 +128,18 @@
     beforeEach(async () => {
       // Operator is registered and gas deposit is made.
       await randomBeacon.connect(operator).registerOperator()
-      operatorID = await sortitionPoolStub.getOperatorID(operator.address)
+      operatorID = await sortitionPool.getOperatorID(operator.address)
 
       // We simulate the removal during status update directly on the
       // sortition pool stub to leave the gas deposit untouched.
-      await sortitionPoolStub.removeOperators([operatorID])
+      await sortitionPool.removeOperators([operatorID])
 
       tx = await randomBeacon.connect(operator).updateOperatorStatus()
     })
 
     it("should update operator status", async () => {
       await expect(tx)
-        .to.emit(sortitionPoolStub, "OperatorStatusUpdated")
+        .to.emit(sortitionPool, "OperatorStatusUpdated")
         .withArgs(operatorID)
     })
 
@@ -175,14 +149,9 @@
   })
 
   describe("isOperatorEligible", () => {
-    const minimumStake = 2000
     context("when the operator is eligible to join the sortition pool", () => {
       beforeEach(async () => {
-<<<<<<< HEAD
-        await sortitionPoolStub.setOperatorEligibility(operator.address, true)
-=======
-        await stakingStub.setStake(operator.getAddress(), minimumStake)
->>>>>>> 77ac02b5
+        await stakingStub.setStake(operator.address, constants.minimumStake)
       })
 
       it("should return true", async () => {
@@ -195,14 +164,7 @@
       "when the operator is not eligible to join the sortition pool",
       () => {
         beforeEach(async () => {
-<<<<<<< HEAD
-          await sortitionPoolStub.setOperatorEligibility(
-            operator.address,
-            false
-          )
-=======
-          await stakingStub.setStake(operator.getAddress(), minimumStake - 1)
->>>>>>> 77ac02b5
+          await stakingStub.setStake(operator.address, constants.minimumStake - 1)
         })
 
         it("should return false", async () => {
