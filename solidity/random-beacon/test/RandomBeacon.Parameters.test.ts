--- conflicted
+++ resolved
@@ -3,18 +3,7 @@
 
 import type { Signer } from "ethers"
 import { randomBeaconDeployment } from "./fixtures"
-
-<<<<<<< HEAD
-import type { RandomBeaconStub, SortitionPoolStub } from "../typechain"
-
-const fixture = async () => {
-  const SortitionPoolStub = await ethers.getContractFactory("SortitionPoolStub")
-  const sortitionPoolStub: SortitionPoolStub = await SortitionPoolStub.deploy()
-  return randomBeaconDeployment(sortitionPoolStub)
-}
-=======
-import type { RandomBeacon } from "../typechain"
->>>>>>> 8a5f988f
+import type { RandomBeaconStub } from "../typechain"
 
 describe("RandomBeacon - Parameters", () => {
   let governance: Signer
@@ -27,13 +16,8 @@
   })
 
   beforeEach("load test fixture", async () => {
-<<<<<<< HEAD
-    const contracts = await waffle.loadFixture(fixture)
+    const contracts = await waffle.loadFixture(randomBeaconDeployment)
     randomBeacon = contracts.randomBeacon as RandomBeaconStub
-=======
-    const contracts = await waffle.loadFixture(randomBeaconDeployment)
-    randomBeacon = contracts.randomBeacon as RandomBeacon
->>>>>>> 8a5f988f
   })
 
   describe("updateRelayEntryParameters", () => {
