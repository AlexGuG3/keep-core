--- conflicted
+++ resolved
@@ -56,7 +56,6 @@
   members: number[]
   submitter: SignerWithAddress
 }> {
-<<<<<<< HEAD
   if (!submitterIndex) {
     // eslint-disable-next-line no-param-reassign
     submitterIndex = firstEligibleIndex(
@@ -64,12 +63,11 @@
       constants.groupSize
     )
   }
-=======
+
   const sortitionPool = (await ethers.getContractAt(
     "SortitionPool",
     await randomBeacon.sortitionPool()
   )) as SortitionPool
->>>>>>> c02f42c1
 
   return signAndSubmitArbitraryDkgResult(
     randomBeacon,
