import { ethers } from "hardhat"
import { Signer, Contract } from "ethers"
import { expect } from "chai"
<<<<<<< HEAD
import { increaseTime } from "./helpers/contract-test-helpers"
import { context, it } from "@ungap/global-this"
=======
import { helpers } from "hardhat"
>>>>>>> f297202d

describe("RandomBeaconGovernance", () => {
  let governance: Signer
  let thirdParty: Signer
  let randomBeacon: Contract
  let randomBeaconGovernance: Contract

  const initialRelayRequestFee = 100000
  const initialRelayEntrySubmissionEligibilityDelay = 10
  const initialRelayEntryHardTimeout = 100
  const initialCallbackGasLimit = 900000
  const initialGroupCreationFrequency = 4
  const initialGroupLifeTime = 60 * 60 * 24 * 7
  const initialDkgResultChallengePeriodLength = 60
  const initialDkgResultSubmissionEligibilityDelay = 10
  const initialDkgResultSubmissionReward = 500000
  const initialSortitionPoolUnlockingReward = 5000
  const initialRelayEntrySubmissionFailureSlashingAmount = 1000
  const initialMaliciousDkgResultSlashingAmount = 1000000000

  beforeEach(async () => {
    const signers = await ethers.getSigners()
    governance = signers[0]
    thirdParty = signers[1]

    const RandomBeacon = await ethers.getContractFactory("RandomBeacon")
    randomBeacon = await RandomBeacon.deploy()
    await randomBeacon.deployed()

    await randomBeacon.connect(governance).updateRelayEntryParameters(
      initialRelayRequestFee,
      initialRelayEntrySubmissionEligibilityDelay,
      initialRelayEntryHardTimeout,
      initialCallbackGasLimit
    )
    await randomBeacon.connect(governance).updateGroupCreationParameters(
      initialGroupCreationFrequency,
      initialGroupLifeTime,
      initialDkgResultChallengePeriodLength,
      initialDkgResultSubmissionEligibilityDelay
    )
    await randomBeacon.connect(governance).updateRewardParameters(
      initialDkgResultSubmissionReward,
      initialSortitionPoolUnlockingReward
    )
    await randomBeacon.connect(governance).updateSlashingParameters(
      initialRelayEntrySubmissionFailureSlashingAmount,
      initialMaliciousDkgResultSlashingAmount
    )

    const RandomBeaconGovernance = await ethers.getContractFactory(
      "RandomBeaconGovernance"
    )
    randomBeaconGovernance = await RandomBeaconGovernance.deploy(
      randomBeacon.address
    )
    await randomBeaconGovernance.deployed()
    await randomBeacon.transferOwnership(randomBeaconGovernance.address)
  })

  describe("beginRelayRequestFeeUpdate", () => {
    context("when the caller is not the owner", () => {
      it("should revert", async () => {
        await expect(
          randomBeaconGovernance
            .connect(thirdParty)
            .beginRelayRequestFeeUpdate(123)
        ).to.be.revertedWith("Ownable: caller is not the owner")
      })
    })

    context("when the caller is the owner", () => {
      let tx

      beforeEach(async () => {
        tx = await randomBeaconGovernance
          .connect(governance)
          .beginRelayRequestFeeUpdate(123)
      })

      it("should not update the relay request fee", async () => {
        expect(await randomBeacon.relayRequestFee()).to.be.equal(
          initialRelayRequestFee
        )
      })

      it("should start the governance delay timer", async () => {
        expect(
          await randomBeaconGovernance.getRemainingRelayRequestFeeUpdateTime()
        ).to.be.equal(12 * 60 * 60) // 12 hours
      })

      it("should emit the RelayRequestFeeUpdateStarted event", async () => {
        const blockTimestamp = (await ethers.provider.getBlock(tx.blockNumber))
          .timestamp
        await expect(tx)
          .to.emit(randomBeaconGovernance, "RelayRequestFeeUpdateStarted")
          .withArgs(123, blockTimestamp)
      })
    })
  })

  describe("finalizeRelayRequestFeeUpdate", () => {
    context("when the caller is not the owner", () => {
      it("should revert", async () => {
        await expect(
          randomBeaconGovernance
            .connect(thirdParty)
            .finalizeRelayRequestFeeUpdate()
        ).to.be.revertedWith("Ownable: caller is not the owner")
      })
    })

    context("when the update process is not initialized", () => {
      it("should revert", async () => {
        await expect(
          randomBeaconGovernance
            .connect(governance)
            .finalizeRelayRequestFeeUpdate()
        ).to.be.revertedWith("Change not initiated")
      })
    })

    context("when the governance delay has not passed", () => {
      it("should revert", async () => {
        await randomBeaconGovernance
          .connect(governance)
          .beginRelayRequestFeeUpdate(123)

<<<<<<< HEAD
        await increaseTime(11 * 60 * 60 - 10) // 11 hours
=======
        await helpers.time.increaseTime(23 * 60 * 60) // 23 hours
>>>>>>> f297202d

        await expect(
          randomBeaconGovernance
            .connect(governance)
            .finalizeRelayRequestFeeUpdate()
        ).to.be.revertedWith("Governance delay has not elapsed")
      })
    })

    context("when the update process is initialized and governance delay passed", () => {
      let tx

      beforeEach(async () => {
        await randomBeaconGovernance
          .connect(governance)
          .beginRelayRequestFeeUpdate(123)

<<<<<<< HEAD
        await increaseTime(12 * 60 * 60) // 12 hours
=======
        await helpers.time.increaseTime(24 * 60 * 60) // 24 hours
>>>>>>> f297202d

        tx = await randomBeaconGovernance
          .connect(governance)
          .finalizeRelayRequestFeeUpdate()
      })

      it("should update the relay request fee", async () => {
        expect(await randomBeacon.relayRequestFee()).to.be.equal(123)
      })

      it("should emit RelayRequestFeeUpdated event", async () => {
        await expect(tx)
          .to.emit(randomBeaconGovernance, "RelayRequestFeeUpdated")
          .withArgs(123)
      })

      it("should reset the governance delay timer", async () => {
        await expect(
          randomBeaconGovernance.getRemainingRelayRequestFeeUpdateTime()
        ).to.be.revertedWith("Change not initiated")
      })
    })
  })

  describe("beginRelayEntrySubmissionEligibilityDelayUpdate", () => {
    context("when the caller is not the owner", () => {
      it("should revert", async () => {
        await expect(
          randomBeaconGovernance
            .connect(thirdParty)
            .beginRelayEntrySubmissionEligibilityDelayUpdate(1)
        ).to.be.revertedWith("Ownable: caller is not the owner")
      })
    })

    context("when the update value is zero", () => {
      it("should revert", async () => {
        await expect(
          randomBeaconGovernance
            .connect(governance)
            .beginRelayEntrySubmissionEligibilityDelayUpdate(0)
        ).to.be.revertedWith(
          "Relay entry submission eligibility delay must be > 0"
        )
      })
    })

    context("when the update value is at least one", () => {
      it("should accept the value", async () => {
        await randomBeaconGovernance
          .connect(governance)
          .beginRelayEntrySubmissionEligibilityDelayUpdate(1)
        await randomBeaconGovernance
          .connect(governance)
          .beginRelayEntrySubmissionEligibilityDelayUpdate(2)

        // works, did not revert
      })
    })

    context("when the caller is the owner", () => {
      let tx

      beforeEach(async () => {
        tx = await randomBeaconGovernance
          .connect(governance)
          .beginRelayEntrySubmissionEligibilityDelayUpdate(1)
      })

      it("should not update the relay entry submission eligibility delay", async () => {
        expect(
          await randomBeacon.relayEntrySubmissionEligibilityDelay()
        ).to.be.equal(initialRelayEntrySubmissionEligibilityDelay)
      })

      it("should start the governance delay timer", async () => {
        expect(
          await randomBeaconGovernance.getRemainingRelayEntrySubmissionEligibilityDelayUpdateTime()
        ).to.be.equal(12 * 60 * 60) // 12 hours
      })

      it("should emit the RelayEntrySubmissionEligibilityDelayUpdateStarted event", async () => {
        const blockTimestamp = (await ethers.provider.getBlock(tx.blockNumber))
          .timestamp
        await expect(tx)
          .to.emit(
            randomBeaconGovernance,
            "RelayEntrySubmissionEligibilityDelayUpdateStarted"
          )
          .withArgs(1, blockTimestamp)
      })
    })
  })

  describe("finalizeRelayEntrySubmissionEligibilityDelayUpdate", () => {
    context("when the caller is not the owner", () => {
      it("should revert", async () => {
        await expect(
          randomBeaconGovernance
            .connect(thirdParty)
            .finalizeRelayEntrySubmissionEligibilityDelayUpdate()
        ).to.be.revertedWith("Ownable: caller is not the owner")
      })
    })

    context("when the update process is not initialized", () => {
      it("should revert", async () => {
        await expect(
          randomBeaconGovernance
            .connect(governance)
            .finalizeRelayEntrySubmissionEligibilityDelayUpdate()
        ).to.be.revertedWith("Change not initiated")
      })
    })

    context("when the governance delay has not passed", () => {
      it("should revert", async () => {
        await randomBeaconGovernance
          .connect(governance)
          .beginRelayEntrySubmissionEligibilityDelayUpdate(1)

<<<<<<< HEAD
        await increaseTime(11 * 60 * 60) // 11 hours
=======
        await helpers.time.increaseTime(23 * 60 * 60) // 23 hours
>>>>>>> f297202d

        await expect(
          randomBeaconGovernance
            .connect(governance)
            .finalizeRelayEntrySubmissionEligibilityDelayUpdate()
        ).to.be.revertedWith("Governance delay has not elapsed")
      })
    })

    context("when the update process is initialized and governance delay passed", () => {
      let tx

      beforeEach(async () => {
        await randomBeaconGovernance
          .connect(governance)
          .beginRelayEntrySubmissionEligibilityDelayUpdate(1)

<<<<<<< HEAD
        await increaseTime(12 * 60 * 60) // 12 hours
=======
        await helpers.time.increaseTime(24 * 60 * 60) // 24 hours
>>>>>>> f297202d

        tx = await randomBeaconGovernance
          .connect(governance)
          .finalizeRelayEntrySubmissionEligibilityDelayUpdate()
      })

      it("should update the relay entry submission eligibility delay", async () => {
        expect(
          await randomBeacon.relayEntrySubmissionEligibilityDelay()
        ).to.be.equal(1)
      })

      it("should emit RelayEntrySubmissionEligibilityDelayUpdated event", async () => {
        await expect(tx)
          .to.emit(
            randomBeaconGovernance,
            "RelayEntrySubmissionEligibilityDelayUpdated"
          )
          .withArgs(1)
      })

      it("should reset the governance delay timer", async () => {
        await expect(
          randomBeaconGovernance.getRemainingRelayEntrySubmissionEligibilityDelayUpdateTime()
        ).to.be.revertedWith("Change not initiated")
      })
    })
  })

  describe("beginRelayEntryHardTimeoutUpdate", () => {
    context("when the caller is not the owner", () => {
      it("should revert", async () => {
        await expect(
          randomBeaconGovernance
            .connect(thirdParty)
            .beginRelayEntryHardTimeoutUpdate(123)
        ).to.be.revertedWith("Ownable: caller is not the owner")
      })
    })

    context("when the caller is the owner", () => {
      let tx

      beforeEach(async () => {
        tx = await randomBeaconGovernance
          .connect(governance)
          .beginRelayEntryHardTimeoutUpdate(123)
      })

      it("should not update the relay entry hard timeout", async () => {
        expect(await randomBeacon.relayEntryHardTimeout()).to.be.equal(
          initialRelayEntryHardTimeout
        )
      })

      it("should start the governance delay timer", async () => {
        expect(
          await randomBeaconGovernance.getRemainingRelayEntryHardTimeoutUpdateTime()
        ).to.be.equal(14 * 24 * 60 * 60) // 2 weeks
      })

      it("should emit the RelayEntryHardTimeoutUpdateStarted event", async () => {
        const blockTimestamp = (await ethers.provider.getBlock(tx.blockNumber))
          .timestamp
        await expect(tx)
          .to.emit(randomBeaconGovernance, "RelayEntryHardTimeoutUpdateStarted")
          .withArgs(123, blockTimestamp)
      })
    })
  })

  describe("finalizeRelayEntryHardTimeoutUpdate", () => {
    context("when the caller is not the owner", () => {
      it("should revert", async () => {
        await expect(
          randomBeaconGovernance
            .connect(thirdParty)
            .finalizeRelayEntryHardTimeoutUpdate()
        ).to.be.revertedWith("Ownable: caller is not the owner")
      })
    })

    context("when the update process is not initialized", () => {
      it("should revert", async () => {
        await expect(
          randomBeaconGovernance
            .connect(governance)
            .finalizeRelayEntryHardTimeoutUpdate()
        ).to.be.revertedWith("Change not initiated")
      })
    })

    context("when the governance delay has not passed", () => {
      it("should revert", async () => {
        await randomBeaconGovernance
          .connect(governance)
          .beginRelayEntryHardTimeoutUpdate(123)

<<<<<<< HEAD
        await increaseTime(13 * 24 * 60 * 60) // 13 days
=======
        await helpers.time.increaseTime(23 * 60 * 60) // 23 hours
>>>>>>> f297202d

        await expect(
          randomBeaconGovernance
            .connect(governance)
            .finalizeRelayEntryHardTimeoutUpdate()
        ).to.be.revertedWith("Governance delay has not elapsed")
      })
    })

    context("when the update process is initialized and governance delay passed", () => {
      let tx

      beforeEach(async () => {
        await randomBeaconGovernance
          .connect(governance)
          .beginRelayEntryHardTimeoutUpdate(123)

<<<<<<< HEAD
        await increaseTime(14 * 24 * 60 * 60) // 2 weeks
=======
        await helpers.time.increaseTime(24 * 60 * 60) // 24 hours
>>>>>>> f297202d

        tx = await randomBeaconGovernance
          .connect(governance)
          .finalizeRelayEntryHardTimeoutUpdate()
      })

      it("should update the relay entry hard timeout", async () => {
        expect(await randomBeacon.relayEntryHardTimeout()).to.be.equal(123)
      })

      it("should emit RelayEntryHardTimeoutUpdated event", async () => {
        await expect(tx)
          .to.emit(randomBeaconGovernance, "RelayEntryHardTimeoutUpdated")
          .withArgs(123)
      })

      it("should reset the governance delay timer", async () => {
        await expect(
          randomBeaconGovernance.getRemainingRelayEntryHardTimeoutUpdateTime()
        ).to.be.revertedWith("Change not initiated")
      })
    })
  })

  describe("beginCallbackGasLimitUpdate", () => {
    context("when the caller is not the owner", () => {
      it("should revert", async () => {
        await expect(
          randomBeaconGovernance
            .connect(thirdParty)
            .beginCallbackGasLimitUpdate(123)
        ).to.be.revertedWith("Ownable: caller is not the owner")
      })
    })

    context("when the update value is zero", () => {
      it("should revert", async () => {
        await expect(
          randomBeaconGovernance
            .connect(governance)
            .beginCallbackGasLimitUpdate(0)
        ).to.be.revertedWith("Callback gas limit must be > 0 and <= 1000000")
      })
    })

    context("when the update value is at least one", () => {
      it("should accept the value", async () => {
        await randomBeaconGovernance
          .connect(governance)
          .beginCallbackGasLimitUpdate(1)
        await randomBeaconGovernance
          .connect(governance)
          .beginCallbackGasLimitUpdate(2)
        
        // works, did not revert
      })
    })

    context("when the update value is more than one million", () => {
      it("should revert", async () => {
        await expect(
          randomBeaconGovernance
            .connect(governance)
            .beginCallbackGasLimitUpdate(1000001)
        ).to.be.revertedWith("Callback gas limit must be > 0 and <= 1000000")
      })
    })

    context("when the update value is one million", () => {
      it("should accept the value", async () => {
        await randomBeaconGovernance
          .connect(governance)
          .beginCallbackGasLimitUpdate(1000000)
      
        // works, did not revert
      })
    })

    context("when the caller is the owner", () => {
      let tx

      beforeEach(async () => {
        tx = await randomBeaconGovernance
          .connect(governance)
          .beginCallbackGasLimitUpdate(123)
      })

      it("should not update the callback gas limit", async () => {
        expect(await randomBeacon.callbackGasLimit()).to.be.equal(
          initialCallbackGasLimit
        )
      })

      it("should start the governance delay timer", async () => {
        expect(
          await randomBeaconGovernance.getRemainingCallbackGasLimitUpdateTime()
        ).to.be.equal(14 * 24 * 60 * 60) // 2 weeks
      })

      it("should emit the CallbackGasLimitUpdateStarted event", async () => {
        const blockTimestamp = (await ethers.provider.getBlock(tx.blockNumber))
          .timestamp
        await expect(tx)
          .to.emit(randomBeaconGovernance, "CallbackGasLimitUpdateStarted")
          .withArgs(123, blockTimestamp)
      })
    })
  })

  describe("finalizeCallbackGasLimitUpdate", () => {
    context("when the caller is not the owner", () => {
      it("should revert", async () => {
        await expect(
          randomBeaconGovernance
            .connect(thirdParty)
            .finalizeCallbackGasLimitUpdate()
        ).to.be.revertedWith("Ownable: caller is not the owner")
      })
    })

    context("when the update process is not initialized", () => {
      it("should revert", async () => {
        await expect(
          randomBeaconGovernance
            .connect(governance)
            .finalizeCallbackGasLimitUpdate()
        ).to.be.revertedWith("Change not initiated")
      })
    })

    context("when the governance delay has not passed", () => {
      it("should revert", async () => {
        await randomBeaconGovernance
          .connect(governance)
          .beginCallbackGasLimitUpdate(123)

        await helpers.time.increaseTime(13 * 24 * 60 * 60) // 13 days

        await expect(
          randomBeaconGovernance
            .connect(governance)
            .finalizeCallbackGasLimitUpdate()
        ).to.be.revertedWith("Governance delay has not elapsed")
      })
    })

    context("when the update process is initialized and governance delay passed", () => {
      let tx

      beforeEach(async () => {
        await randomBeaconGovernance
          .connect(governance)
          .beginCallbackGasLimitUpdate(123)

        await helpers.time.increaseTime(14 * 24 * 60 * 60) // 2 weeks

        tx = await randomBeaconGovernance
          .connect(governance)
          .finalizeCallbackGasLimitUpdate()
      })

      it("should update the callback gas limit", async () => {
        expect(await randomBeacon.callbackGasLimit()).to.be.equal(123)
      })

      it("should emit CallbackGasLimitUpdated event", async () => {
        await expect(tx)
          .to.emit(randomBeaconGovernance, "CallbackGasLimitUpdated")
          .withArgs(123)
      })

      it("should reset the governance delay timer", async () => {
        await expect(
          randomBeaconGovernance.getRemainingCallbackGasLimitUpdateTime()
        ).to.be.revertedWith("Change not initiated")
      })
    })
  })

  describe("beginGroupCreationFrequencyUpdate", () => {
    context("when the caller is not the owner", () => {
      it("should revert", async () => {
        await expect(
          randomBeaconGovernance
            .connect(thirdParty)
            .beginGroupCreationFrequencyUpdate(1)
        ).to.be.revertedWith("Ownable: caller is not the owner")
      })
    })

    context("when the update value is zero", () => {
      it("should revert", async () => {
        await expect(
          randomBeaconGovernance
            .connect(governance)
            .beginGroupCreationFrequencyUpdate(0)
        ).to.be.revertedWith(
          "Group creation frequency must be > 0"
        )
      })
    })

    context("when the update value is at least one", () => {
      it("should accept the value", async () => {
        await randomBeaconGovernance
          .connect(governance)
          .beginGroupCreationFrequencyUpdate(1)
        await randomBeaconGovernance
          .connect(governance)
          .beginGroupCreationFrequencyUpdate(2)
        
        // works, did not revert
      })
    })

    context("when the caller is the owner", () => {
      let tx

      beforeEach(async () => {
        tx = await randomBeaconGovernance
          .connect(governance)
          .beginGroupCreationFrequencyUpdate(1)
      })

      it("should not update the group creation frequency timeout", async () => {
        expect(await randomBeacon.groupCreationFrequency()).to.be.equal(
          initialGroupCreationFrequency
        )
      })

      it("should start the governance delay timer", async () => {
        expect(
          await randomBeaconGovernance.getRemainingGroupCreationFrequencyUpdateTime()
        ).to.be.equal(12 * 60 * 60) // 12 hours
      })

      it("should emit the GroupCreationFrequencyUpdateStarted event", async () => {
        const blockTimestamp = (await ethers.provider.getBlock(tx.blockNumber))
          .timestamp
        await expect(tx)
          .to.emit(
            randomBeaconGovernance,
            "GroupCreationFrequencyUpdateStarted"
          )
          .withArgs(1, blockTimestamp)
      })
    })
  })

  describe("finalizeGroupCreationFrequencyUpdate", () => {
    context("when the caller is not the owner", () => {
      it("should revert", async () => {
        await expect(
          randomBeaconGovernance
            .connect(thirdParty)
            .finalizeGroupCreationFrequencyUpdate()
        ).to.be.revertedWith("Ownable: caller is not the owner")
      })
    })

    context("when the update process is not initialized", () => {
      it("should revert", async () => {
        await expect(
          randomBeaconGovernance
            .connect(governance)
            .finalizeGroupCreationFrequencyUpdate()
        ).to.be.revertedWith("Change not initiated")
      })
    })

    context("when the governance delay has not passed", () => {
      it("should revert", async () => {
        await randomBeaconGovernance
          .connect(governance)
          .beginGroupCreationFrequencyUpdate(1)

<<<<<<< HEAD
        await increaseTime(11 * 60 * 60) // 11 hours
=======
        await helpers.time.increaseTime(23 * 60 * 60) // 23 hours
>>>>>>> f297202d

        await expect(
          randomBeaconGovernance
            .connect(governance)
            .finalizeGroupCreationFrequencyUpdate()
        ).to.be.revertedWith("Governance delay has not elapsed")
      })
    })

    context("when the update process is initialized and governance delay passed", () => {
      let tx

      beforeEach(async () => {
        await randomBeaconGovernance
          .connect(governance)
          .beginGroupCreationFrequencyUpdate(1)

<<<<<<< HEAD
        await increaseTime(12 * 60 * 60) // 12 hours
=======
        await helpers.time.increaseTime(24 * 60 * 60) // 24 hours
>>>>>>> f297202d

        tx = await randomBeaconGovernance
          .connect(governance)
          .finalizeGroupCreationFrequencyUpdate()
      })

      it("should update the group creation frequency", async () => {
        expect(await randomBeacon.groupCreationFrequency()).to.be.equal(1)
      })

      it("should emit GroupCreationFrequencyUpdated event", async () => {
        await expect(tx)
          .to.emit(randomBeaconGovernance, "GroupCreationFrequencyUpdated")
          .withArgs(1)
      })

      it("should reset the governance delay timer", async () => {
        await expect(
          randomBeaconGovernance.getRemainingGroupCreationFrequencyUpdateTime()
        ).to.be.revertedWith("Change not initiated")
      })
    })
  })

  describe("beginGroupLifetimeUpdate", () => {
    context("when the caller is not the owner", () => {
      it("should revert", async () => {
        await expect(
          randomBeaconGovernance
            .connect(thirdParty)
            .beginGroupLifetimeUpdate(2 * 24 * 60 * 60) // 2 days
        ).to.be.revertedWith("Ownable: caller is not the owner")
      })
    })

    context("when the update value is less than one day", () => {
      it("should revert", async () => {
        await expect(
          randomBeaconGovernance
            .connect(governance)
            .beginGroupLifetimeUpdate(23 * 60 * 60 - 1) // 24 hours - 1sec
        ).to.be.revertedWith("Group lifetime must be >= 1 day and <= 2 weeks")
      })
    })

    context("when the update value is one day", () => {
      it("should accept the value", async () => {
        await randomBeaconGovernance
          .connect(governance)
          .beginGroupLifetimeUpdate(24 * 60 * 60) // 24 hours

        // works, did not revert
      })
    })

    context("when the update value is more than 2 weeks", () => {
      it("should revert", async () => {
        await expect(
          randomBeaconGovernance
            .connect(governance)
            .beginGroupLifetimeUpdate(14 * 24 * 60 * 60 + 1) // 14 days + 1 sec
        ).to.be.revertedWith("Group lifetime must be >= 1 day and <= 2 weeks")
      })
    })

    context("when the update value is 2 weeks", () => {
      it("should accept the value", async () => {
        await randomBeaconGovernance
          .connect(governance)
          .beginGroupLifetimeUpdate(14 * 24 * 60 * 60) // 14 days

        // works, did not revert
      })
    })

    context("when the caller is the owner", () => {
      let tx

      beforeEach(async () => {
        tx = await randomBeaconGovernance
          .connect(governance)
          .beginGroupLifetimeUpdate(2 * 24 * 60 * 60) // 2 days
      })

      it("should not update the group lifetime", async () => {
        expect(await randomBeacon.groupLifetime()).to.be.equal(
          initialGroupLifeTime
        )
      })

      it("should start the governance delay timer", async () => {
        expect(
          await randomBeaconGovernance.getRemainingGroupLifetimeUpdateTime()
        ).to.be.equal(14 * 24 * 60 * 60) // 2 weeks
      })

      it("should emit the GroupLifetimeUpdateStarted event", async () => {
        const blockTimestamp = (await ethers.provider.getBlock(tx.blockNumber))
          .timestamp
        await expect(tx)
          .to.emit(randomBeaconGovernance, "GroupLifetimeUpdateStarted")
          .withArgs(2 * 24 * 60 * 60, blockTimestamp) // 2 days
      })
    })
  })

  describe("finalizeGroupLifetimeUpdate", () => {
    context("when the caller is not the owner", () => {
      it("should revert", async () => {
        await expect(
          randomBeaconGovernance
            .connect(thirdParty)
            .finalizeGroupLifetimeUpdate()
        ).to.be.revertedWith("Ownable: caller is not the owner")
      })
    })

    context("when the update process is not initialized", () => {
      it("should revert", async () => {
        await expect(
          randomBeaconGovernance
            .connect(governance)
            .finalizeGroupLifetimeUpdate()
        ).to.be.revertedWith("Change not initiated")
      })
    })

    context("when the governance delay has not passed", () => {
      it("should revert", async () => {
        await randomBeaconGovernance
          .connect(governance)
          .beginGroupLifetimeUpdate(2 * 24 * 60 * 60) // 2 days

<<<<<<< HEAD
        await increaseTime(13 * 24 * 60 * 60) // 13 days
=======
        await helpers.time.increaseTime(23 * 60 * 60) // 23 hours
>>>>>>> f297202d

        await expect(
          randomBeaconGovernance
            .connect(governance)
            .finalizeGroupLifetimeUpdate()
        ).to.be.revertedWith("Governance delay has not elapsed")
      })
    })

    context("when the update process is initialized and governance delay passed", () => {
      let tx

      beforeEach(async () => {
        await randomBeaconGovernance
          .connect(governance)
          .beginGroupLifetimeUpdate(2 * 24 * 60 * 60) // 2 days

<<<<<<< HEAD
        await increaseTime(14 * 24 * 60 * 60) // 2 weeks
=======
        await helpers.time.increaseTime(24 * 60 * 60) // 24 hours
>>>>>>> f297202d

        tx = await randomBeaconGovernance
          .connect(governance)
          .finalizeGroupLifetimeUpdate()
      })

      it("should update the group lifetime", async () => {
        expect(await randomBeacon.groupLifetime()).to.be.equal(2 * 24 * 60 * 60)
      })

      it("should emit GroupLifetimeUpdated event", async () => {
        await expect(tx)
          .to.emit(randomBeaconGovernance, "GroupLifetimeUpdated")
          .withArgs(2 * 24 * 60 * 60) // 2 days
      })

      it("should reset the governance delay timer", async () => {
        await expect(
          randomBeaconGovernance.getRemainingGroupLifetimeUpdateTime()
        ).to.be.revertedWith("Change not initiated")
      })
    })
  })

  describe("beginDkgResultChallengePeriodLengthUpdate", () => {
    context("when the caller is not the owner", () => {
      it("should revert", async () => {
        await expect(
          randomBeaconGovernance
            .connect(thirdParty)
            .beginDkgResultChallengePeriodLengthUpdate(11)
        ).to.be.revertedWith("Ownable: caller is not the owner")
      })
    })

    context("when the update value is less than 10", () => {
      it("should revert", async () => {
        await expect(
          randomBeaconGovernance
            .connect(governance)
            .beginDkgResultChallengePeriodLengthUpdate(9)
        ).to.be.revertedWith(
          "DKG result challenge period length must be >= 10"
        )
      })
    })

    context("when the update value is at least 10", () => {
      it("should accept the value", async () => {
        await randomBeaconGovernance
          .connect(governance)
          .beginDkgResultChallengePeriodLengthUpdate(10)
        await randomBeaconGovernance
          .connect(governance)
          .beginDkgResultChallengePeriodLengthUpdate(11)
        
        // works, did not revert
      })
    })

    context("when the caller is the owner", () => {
      let tx

      beforeEach(async () => {
        tx = await randomBeaconGovernance
          .connect(governance)
          .beginDkgResultChallengePeriodLengthUpdate(11)
      })

      it("should not update the DKG result challenge period length", async () => {
        expect(await randomBeacon.dkgResultChallengePeriodLength()).to.be.equal(
          initialDkgResultChallengePeriodLength
        )
      })

      it("should start the governance delay timer", async () => {
        expect(
          await randomBeaconGovernance.getRemainingDkgResultChallengePeriodLengthUpdateTime()
        ).to.be.equal(12 * 60 * 60) // 12 hours
      })

      it("should emit the DkgResultChallengePeriodLengthUpdateStarted event", async () => {
        const blockTimestamp = (await ethers.provider.getBlock(tx.blockNumber))
          .timestamp
        await expect(tx)
          .to.emit(
            randomBeaconGovernance,
            "DkgResultChallengePeriodLengthUpdateStarted"
          )
          .withArgs(11, blockTimestamp)
      })
    })
  })

  describe("finalizeDkgResultChallengePeriodLengthUpdate", () => {
    context("when the caller is not the owner", () => {
      it("should revert", async () => {
        await expect(
          randomBeaconGovernance
            .connect(thirdParty)
            .finalizeDkgResultChallengePeriodLengthUpdate()
        ).to.be.revertedWith("Ownable: caller is not the owner")
      })
    })

    context("when the update process is not initialized", () => {
      it("should revert", async () => {
        await expect(
          randomBeaconGovernance
            .connect(governance)
            .finalizeDkgResultChallengePeriodLengthUpdate()
        ).to.be.revertedWith("Change not initiated")
      })
    })

    context("when the governance delay has not passed", () => {
      it("should revert", async () => {
        await randomBeaconGovernance
          .connect(governance)
          .beginDkgResultChallengePeriodLengthUpdate(11)

<<<<<<< HEAD
        await increaseTime(11 * 60 * 60) // 11 hours
=======
        await helpers.time.increaseTime(23 * 60 * 60) // 23 hours
>>>>>>> f297202d

        await expect(
          randomBeaconGovernance
            .connect(governance)
            .finalizeDkgResultChallengePeriodLengthUpdate()
        ).to.be.revertedWith("Governance delay has not elapsed")
      })
    })

    context("when the update process is initialized and governance delay passed", () => {
      let tx

      beforeEach(async () => {
        await randomBeaconGovernance
          .connect(governance)
          .beginDkgResultChallengePeriodLengthUpdate(11)

<<<<<<< HEAD
        await increaseTime(12 * 60 * 60) // 12 hours
=======
        await helpers.time.increaseTime(24 * 60 * 60) // 24 hours
>>>>>>> f297202d

        tx = await randomBeaconGovernance
          .connect(governance)
          .finalizeDkgResultChallengePeriodLengthUpdate()
      })

      it("should update the DKG result challenge period length", async () => {
        expect(await randomBeacon.dkgResultChallengePeriodLength()).to.be.equal(
          11
        )
      })

      it("should emit DkgResultChallengePeriodLengthUpdated event", async () => {
        await expect(tx)
          .to.emit(
            randomBeaconGovernance,
            "DkgResultChallengePeriodLengthUpdated"
          )
          .withArgs(11)
      })

      it("should reset the governance delay timer", async () => {
        await expect(
          randomBeaconGovernance.getRemainingDkgResultChallengePeriodLengthUpdateTime()
        ).to.be.revertedWith("Change not initiated")
      })
    })
  })

  describe("beginDkgResultSubmissionEligibilityDelayUpdate", () => {
    context("when the caller is not the owner", () => {
      it("should revert", async () => {
        await expect(
          randomBeaconGovernance
            .connect(thirdParty)
            .beginDkgResultSubmissionEligibilityDelayUpdate(1)
        ).to.be.revertedWith("Ownable: caller is not the owner")
      })
    })

    context("when the update value is zero", () => {
      it("should revert", async () => {
        await expect(
          randomBeaconGovernance
            .connect(governance)
            .beginDkgResultSubmissionEligibilityDelayUpdate(0)
        ).to.be.revertedWith(
          "DKG result submission eligibility delay must be > 0"
        )
      })
    })

    context("when the update value is at least one", () => {
      it("should accept the value", async () => {
        randomBeaconGovernance
          .connect(governance)
          .beginDkgResultSubmissionEligibilityDelayUpdate(1)
        randomBeaconGovernance
          .connect(governance)
          .beginDkgResultSubmissionEligibilityDelayUpdate(2)

        // works, did not revert
      })
    })

    context("when the caller is the owner", () => {
      let tx

      beforeEach(async () => {
        tx = await randomBeaconGovernance
          .connect(governance)
          .beginDkgResultSubmissionEligibilityDelayUpdate(1)
      })

      it("should not update the DKG result submission eligibility delay", async () => {
        expect(await randomBeacon.dkgResultSubmissionEligibilityDelay()).to.be.equal(
          initialDkgResultSubmissionEligibilityDelay
        )
      })

      it("should start the governance delay timer", async () => {
        expect(
          await randomBeaconGovernance.getRemainingDkgResultSubmissionEligibilityDelayUpdateTime()
        ).to.be.equal(12 * 60 * 60) // 12 hours
      })

      it("should emit the DkgResultSubmissionEligibilityDelayUpdateStarted event", async () => {
        const blockTimestamp = (await ethers.provider.getBlock(tx.blockNumber))
          .timestamp
        await expect(tx)
          .to.emit(
            randomBeaconGovernance,
            "DkgResultSubmissionEligibilityDelayUpdateStarted"
          )
          .withArgs(1, blockTimestamp)
      })
    })
  })

  describe("finalizeDkgResultSubmissionEligibilityDelayUpdate", () => {
    context("when the caller is not the owner", () => {
      it("should revert", async () => {
        await expect(
          randomBeaconGovernance
            .connect(thirdParty)
            .finalizeDkgResultSubmissionEligibilityDelayUpdate()
        ).to.be.revertedWith("Ownable: caller is not the owner")
      })
    })

    context("when the update process is not initialized", () => {
      it("should revert", async () => {
        await expect(
          randomBeaconGovernance
            .connect(governance)
            .finalizeDkgResultSubmissionEligibilityDelayUpdate()
        ).to.be.revertedWith("Change not initiated")
      })
    })

    context("when the governance delay has not passed", () => {
      it("should revert", async () => {
        await randomBeaconGovernance
          .connect(governance)
          .beginDkgResultSubmissionEligibilityDelayUpdate(1)

<<<<<<< HEAD
        await increaseTime(11 * 60 * 60) // 11 hours
=======
        await helpers.time.increaseTime(23 * 60 * 60) // 23 hours
>>>>>>> f297202d

        await expect(
          randomBeaconGovernance
            .connect(governance)
            .finalizeDkgResultSubmissionEligibilityDelayUpdate()
        ).to.be.revertedWith("Governance delay has not elapsed")
      })
    })

    context("when the update process is initialized and governance delay passed", () => {
      let tx

      beforeEach(async () => {
        await randomBeaconGovernance
          .connect(governance)
          .beginDkgResultSubmissionEligibilityDelayUpdate(1)

<<<<<<< HEAD
        await increaseTime(12 * 60 * 60) // 12 hours
=======
        await helpers.time.increaseTime(24 * 60 * 60) // 24 hours
>>>>>>> f297202d

        tx = await randomBeaconGovernance
          .connect(governance)
          .finalizeDkgResultSubmissionEligibilityDelayUpdate()
      })

      it("should update the DKG result submission eligibility delay", async () => {
        expect(await randomBeacon.dkgResultSubmissionEligibilityDelay()).to.be.equal(
          1
        )
      })

      it("should emit DkgResultSubmissionEligibilityDelayUpdated event", async () => {
        await expect(tx)
          .to.emit(
            randomBeaconGovernance,
            "DkgResultSubmissionEligibilityDelayUpdated"
          )
          .withArgs(1)
      })

      it("should reset the governance delay timer", async () => {
        await expect(
          randomBeaconGovernance.getRemainingDkgResultSubmissionEligibilityDelayUpdateTime()
        ).to.be.revertedWith("Change not initiated")
      })
    })
  })

  describe("beginDkgResultSubmissionRewardUpdate", () => {
    context("when the caller is not the owner", () => {
      it("should revert", async () => {
        await expect(
          randomBeaconGovernance
            .connect(thirdParty)
            .beginDkgResultSubmissionRewardUpdate(123)
        ).to.be.revertedWith("Ownable: caller is not the owner")
      })
    })

    context("when the caller is the owner", () => {
      let tx

      beforeEach(async () => {
        tx = await randomBeaconGovernance
          .connect(governance)
          .beginDkgResultSubmissionRewardUpdate(123)
      })

      it("should not update the dkg result submission reward", async () => {
        expect(await randomBeacon.dkgResultSubmissionReward()).to.be.equal(
          initialDkgResultSubmissionReward
        )
      })

      it("should start the governance delay timer", async () => {
        expect(
          await randomBeaconGovernance.getRemainingDkgResultSubmissionRewardUpdateTime()
        ).to.be.equal(12 * 60 * 60) // 12 hours
      })

      it("should emit the DkgResultSubmissionRewardUpdateStarted event", async () => {
        const blockTimestamp = (await ethers.provider.getBlock(tx.blockNumber))
          .timestamp
        await expect(tx)
          .to.emit(
            randomBeaconGovernance,
            "DkgResultSubmissionRewardUpdateStarted"
          )
          .withArgs(123, blockTimestamp)
      })
    })
  })

  describe("finalizeDkgResultSubmissionRewardUpdate", () => {
    context("when the caller is not the owner", () => {
      it("should revert", async () => {
        await expect(
          randomBeaconGovernance
            .connect(thirdParty)
            .finalizeDkgResultSubmissionRewardUpdate()
        ).to.be.revertedWith("Ownable: caller is not the owner")
      })
    })

    context("when the update process is not initialized", () => {
      it("should revert", async () => {
        await expect(
          randomBeaconGovernance
            .connect(governance)
            .finalizeDkgResultSubmissionRewardUpdate()
        ).to.be.revertedWith("Change not initiated")
      })
    })

    context("when the governance delay has not passed", () => {
      it("should revert", async () => {
        await randomBeaconGovernance
          .connect(governance)
          .beginDkgResultSubmissionRewardUpdate(123)

<<<<<<< HEAD
        await increaseTime(11 * 60 * 60) // 11 hours
=======
        await helpers.time.increaseTime(13 * 24 * 60 * 60) // 13 days
>>>>>>> f297202d

        await expect(
          randomBeaconGovernance
            .connect(governance)
            .finalizeDkgResultSubmissionRewardUpdate()
        ).to.be.revertedWith("Governance delay has not elapsed")
      })
    })

    context("when the update process is initialized and governance delay passed", () => {
      let tx

      beforeEach(async () => {
        await randomBeaconGovernance
          .connect(governance)
          .beginDkgResultSubmissionRewardUpdate(123)

<<<<<<< HEAD
        await increaseTime(24 * 60 * 60)
=======
        await helpers.time.increaseTime(14 * 24 * 60 * 60) // 2 weeks
>>>>>>> f297202d

        tx = await randomBeaconGovernance
          .connect(governance)
          .finalizeDkgResultSubmissionRewardUpdate()
      })

      it("should update the dkg result submission reward", async () => {
        expect(await randomBeacon.dkgResultSubmissionReward()).to.be.equal(123)
      })

      it("should emit DkgResultSubmissionRewardUpdated event", async () => {
        await expect(tx)
          .to.emit(randomBeaconGovernance, "DkgResultSubmissionRewardUpdated")
          .withArgs(123)
      })

      it("should reset the governance delay timer", async () => {
        await expect(
          randomBeaconGovernance.getRemainingDkgResultSubmissionRewardUpdateTime()
        ).to.be.revertedWith("Change not initiated")
      })
    })
  })

  describe("beginSortitionPoolUnlockingRewardUpdate", () => {
    context("when the caller is not the owner", () => {
      it("should revert", async () => {
        await expect(
          randomBeaconGovernance
            .connect(thirdParty)
            .beginSortitionPoolUnlockingRewardUpdate(123)
        ).to.be.revertedWith("Ownable: caller is not the owner")
      })
    })

    context("when the caller is the owner", () => {
      let tx

      beforeEach(async () => {
        tx = await randomBeaconGovernance
          .connect(governance)
          .beginSortitionPoolUnlockingRewardUpdate(123)
      })

      it("should not update the sortition pool unlocking reward", async () => {
        expect(await randomBeacon.sortitionPoolUnlockingReward()).to.be.equal(
          initialSortitionPoolUnlockingReward
        )
      })

      it("should start the governance delay timer", async () => {
        expect(
          await randomBeaconGovernance.getRemainingSortitionPoolUnlockingRewardUpdateTime()
        ).to.be.equal(12 * 60 * 60) // 12 hours
      })

      it("should emit the SortitionPoolUnlockingRewardUpdateStarted event", async () => {
        const blockTimestamp = (await ethers.provider.getBlock(tx.blockNumber))
          .timestamp
        await expect(tx)
          .to.emit(
            randomBeaconGovernance,
            "SortitionPoolUnlockingRewardUpdateStarted"
          )
          .withArgs(123, blockTimestamp)
      })
    })
  })

  describe("finalizeSortitionPoolUnlockingRewardUpdate", () => {
    context("when the caller is not the owner", () => {
      it("should revert", async () => {
        await expect(
          randomBeaconGovernance
            .connect(thirdParty)
            .finalizeSortitionPoolUnlockingRewardUpdate()
        ).to.be.revertedWith("Ownable: caller is not the owner")
      })
    })

    context("when the update process is not initialized", () => {
      it("should revert", async () => {
        await expect(
          randomBeaconGovernance
            .connect(governance)
            .finalizeSortitionPoolUnlockingRewardUpdate()
        ).to.be.revertedWith("Change not initiated")
      })
    })

    context("when the governance delay has not passed", () => {
      it("should revert", async () => {
        await randomBeaconGovernance
          .connect(governance)
          .beginSortitionPoolUnlockingRewardUpdate(123)

<<<<<<< HEAD
        await increaseTime(11 * 60 * 60) // 11 hours
=======
        await helpers.time.increaseTime(13 * 24 * 60 * 60) // 13 days
>>>>>>> f297202d

        await expect(
          randomBeaconGovernance
            .connect(governance)
            .finalizeSortitionPoolUnlockingRewardUpdate()
        ).to.be.revertedWith("Governance delay has not elapsed")
      })
    })

    context("when the update process is initialized and governance delay passed", () => {
      let tx

      beforeEach(async () => {
        await randomBeaconGovernance
          .connect(governance)
          .beginSortitionPoolUnlockingRewardUpdate(123)

<<<<<<< HEAD
        await increaseTime(12 * 60 * 60) // 12 hours
=======
        await helpers.time.increaseTime(14 * 24 * 60 * 60) // 2 weeks
>>>>>>> f297202d

        tx = await randomBeaconGovernance
          .connect(governance)
          .finalizeSortitionPoolUnlockingRewardUpdate()
      })

      it("should update the sortition pool unlocking reward", async () => {
        expect(await randomBeacon.sortitionPoolUnlockingReward()).to.be.equal(
          123
        )
      })

      it("should emit SortitionPoolUnlockingRewardUpdated event", async () => {
        await expect(tx)
          .to.emit(
            randomBeaconGovernance,
            "SortitionPoolUnlockingRewardUpdated"
          )
          .withArgs(123)
      })

      it("should reset the governance delay timer", async () => {
        await expect(
          randomBeaconGovernance.getRemainingSortitionPoolUnlockingRewardUpdateTime()
        ).to.be.revertedWith("Change not initiated")
      })
    })
  })

  describe("beginRelayEntrySubmissionFailureSlashingAmountUpdate", () => {
    context("when the caller is not the owner", () => {
      it("should revert", async () => {
        await expect(
          randomBeaconGovernance
            .connect(thirdParty)
            .beginRelayEntrySubmissionFailureSlashingAmountUpdate(123)
        ).to.be.revertedWith("Ownable: caller is not the owner")
      })
    })

    context("when the caller is the owner", () => {
      let tx

      beforeEach(async () => {
        tx = await randomBeaconGovernance
          .connect(governance)
          .beginRelayEntrySubmissionFailureSlashingAmountUpdate(123)
      })

      it("should not update the relay entry submission failure slashing amount", async () => {
        expect(
          await randomBeacon.relayEntrySubmissionFailureSlashingAmount()
        ).to.be.equal(initialRelayEntrySubmissionFailureSlashingAmount)
      })

      it("should start the governance delay timer", async () => {
        expect(
          await randomBeaconGovernance.getRemainingRelayEntrySubmissionFailureSlashingAmountUpdateTime()
        ).to.be.equal(14 * 24 * 60 * 60) // 2 weeks
      })

      it("should emit the RelayEntrySubmissionFailureSlashingAmountUpdateStarted event", async () => {
        const blockTimestamp = (await ethers.provider.getBlock(tx.blockNumber))
          .timestamp
        await expect(tx)
          .to.emit(
            randomBeaconGovernance,
            "RelayEntrySubmissionFailureSlashingAmountUpdateStarted"
          )
          .withArgs(123, blockTimestamp)
      })
    })
  })

  describe("finalizeRelayEntrySubmissionFailureSlashingAmountUpdate", () => {
    context("when the caller is not the owner", () => {
      it("should revert", async () => {
        await expect(
          randomBeaconGovernance
            .connect(thirdParty)
            .finalizeRelayEntrySubmissionFailureSlashingAmountUpdate()
        ).to.be.revertedWith("Ownable: caller is not the owner")
      })
    })

    context("when the update process is not initialized", () => {
      it("should revert", async () => {
        await expect(
          randomBeaconGovernance
            .connect(governance)
            .finalizeRelayEntrySubmissionFailureSlashingAmountUpdate()
        ).to.be.revertedWith("Change not initiated")
      })
    })

    context("when the governance delay has not passed", () => {
      it("should revert", async () => {
        await randomBeaconGovernance
          .connect(governance)
          .beginRelayEntrySubmissionFailureSlashingAmountUpdate(123)

        await helpers.time.increaseTime(13 * 24 * 60 * 60) // 13 days

        await expect(
          randomBeaconGovernance
            .connect(governance)
            .finalizeRelayEntrySubmissionFailureSlashingAmountUpdate()
        ).to.be.revertedWith("Governance delay has not elapsed")
      })
    })

    context("when the update process is initialized and governance delay passed", () => {
      let tx

      beforeEach(async () => {
        await randomBeaconGovernance
          .connect(governance)
          .beginRelayEntrySubmissionFailureSlashingAmountUpdate(123)

        await helpers.time.increaseTime(14 * 24 * 60 * 60) // 2 weeks

        tx = await randomBeaconGovernance
          .connect(governance)
          .finalizeRelayEntrySubmissionFailureSlashingAmountUpdate()
      })

      it("should update the relay entry submission failure slashing amount", async () => {
        expect(
          await randomBeacon.relayEntrySubmissionFailureSlashingAmount()
        ).to.be.equal(123)
      })

      it("should emit RelayEntrySubmissionFailureSlashingAmountUpdated event", async () => {
        await expect(tx)
          .to.emit(
            randomBeaconGovernance,
            "RelayEntrySubmissionFailureSlashingAmountUpdated"
          )
          .withArgs(123)
      })

      it("should reset the governance delay timer", async () => {
        await expect(
          randomBeaconGovernance.getRemainingRelayEntrySubmissionFailureSlashingAmountUpdateTime()
        ).to.be.revertedWith("Change not initiated")
      })
    })
  })

  describe("beginMaliciousDkgResultSlashingAmountUpdate", () => {
    context("when the caller is not the owner", () => {
      it("should revert", async () => {
        await expect(
          randomBeaconGovernance
            .connect(thirdParty)
            .beginMaliciousDkgResultSlashingAmountUpdate(123)
        ).to.be.revertedWith("Ownable: caller is not the owner")
      })
    })

    context("when the caller is the owner", () => {
      let tx

      beforeEach(async () => {
        tx = await randomBeaconGovernance
          .connect(governance)
          .beginMaliciousDkgResultSlashingAmountUpdate(123)
      })

      it("should not update the malicious DKG result slashing amount", async () => {
        expect(
          await randomBeacon.maliciousDkgResultSlashingAmount()
        ).to.be.equal(initialMaliciousDkgResultSlashingAmount)
      })

      it("should start the governance delay timer", async () => {
        expect(
          await randomBeaconGovernance.getRemainingMaliciousDkgResultSlashingAmountUpdateTime()
        ).to.be.equal(12 * 60 * 60) // 12 hours
      })

      it("should emit the MaliciousDkgResultSlashingAmountUpdateStarted event", async () => {
        const blockTimestamp = (await ethers.provider.getBlock(tx.blockNumber))
          .timestamp
        await expect(tx)
          .to.emit(
            randomBeaconGovernance,
            "MaliciousDkgResultSlashingAmountUpdateStarted"
          )
          .withArgs(123, blockTimestamp)
      })
    })
  })

  describe("finalizeMaliciousDkgResultSlashingAmountUpdate", () => {
    context("when the caller is not the owner", () => {
      it("should revert", async () => {
        await expect(
          randomBeaconGovernance
            .connect(thirdParty)
            .finalizeMaliciousDkgResultSlashingAmountUpdate()
        ).to.be.revertedWith("Ownable: caller is not the owner")
      })
    })

    context("when the update process is not initialized", () => {
      it("should revert", async () => {
        await expect(
          randomBeaconGovernance
            .connect(governance)
            .finalizeMaliciousDkgResultSlashingAmountUpdate()
        ).to.be.revertedWith("Change not initiated")
      })
    })

    context("when the governance delay has not passed", () => {
      it("should revert", async () => {
        await randomBeaconGovernance
          .connect(governance)
          .beginMaliciousDkgResultSlashingAmountUpdate(123)

<<<<<<< HEAD
        await increaseTime(11 * 60 * 60) // 11 hours
=======
        await helpers.time.increaseTime(13 * 24 * 60 * 60) // 13 days
>>>>>>> f297202d

        await expect(
          randomBeaconGovernance
            .connect(governance)
            .finalizeMaliciousDkgResultSlashingAmountUpdate()
        ).to.be.revertedWith("Governance delay has not elapsed")
      })
    })

    context("when the update process is initialized and governance delay passed", () => {
      let tx

      beforeEach(async () => {
        await randomBeaconGovernance
          .connect(governance)
          .beginMaliciousDkgResultSlashingAmountUpdate(123)

<<<<<<< HEAD
        await increaseTime(12 * 60 * 60) // 12 hours
=======
        await helpers.time.increaseTime(14 * 24 * 60 * 60) // 2 weeks
>>>>>>> f297202d

        tx = await randomBeaconGovernance
          .connect(governance)
          .finalizeMaliciousDkgResultSlashingAmountUpdate()
      })

      it("should update the malicious DKG result slashing amount", async () => {
        expect(
          await randomBeacon.maliciousDkgResultSlashingAmount()
        ).to.be.equal(123)
      })

      it("should emit MaliciousDkgResultSlashingAmountUpdated event", async () => {
        await expect(tx)
          .to.emit(
            randomBeaconGovernance,
            "MaliciousDkgResultSlashingAmountUpdated"
          )
          .withArgs(123)
      })

      it("should reset the governance delay timer", async () => {
        await expect(
          randomBeaconGovernance.getRemainingMaliciousDkgResultSlashingAmountUpdateTime()
        ).to.be.revertedWith("Change not initiated")
      })
    })
  })
})<|MERGE_RESOLUTION|>--- conflicted
+++ resolved
@@ -1,12 +1,7 @@
 import { ethers } from "hardhat"
 import { Signer, Contract } from "ethers"
 import { expect } from "chai"
-<<<<<<< HEAD
-import { increaseTime } from "./helpers/contract-test-helpers"
-import { context, it } from "@ungap/global-this"
-=======
 import { helpers } from "hardhat"
->>>>>>> f297202d
 
 describe("RandomBeaconGovernance", () => {
   let governance: Signer
@@ -136,11 +131,7 @@
           .connect(governance)
           .beginRelayRequestFeeUpdate(123)
 
-<<<<<<< HEAD
-        await increaseTime(11 * 60 * 60 - 10) // 11 hours
-=======
-        await helpers.time.increaseTime(23 * 60 * 60) // 23 hours
->>>>>>> f297202d
+        await helpers.time.increaseTime(11 * 60 * 60 - 10) // 11 hours
 
         await expect(
           randomBeaconGovernance
@@ -158,11 +149,7 @@
           .connect(governance)
           .beginRelayRequestFeeUpdate(123)
 
-<<<<<<< HEAD
-        await increaseTime(12 * 60 * 60) // 12 hours
-=======
-        await helpers.time.increaseTime(24 * 60 * 60) // 24 hours
->>>>>>> f297202d
+        await helpers.time.increaseTime(12 * 60 * 60) // 12 hours
 
         tx = await randomBeaconGovernance
           .connect(governance)
@@ -284,11 +271,7 @@
           .connect(governance)
           .beginRelayEntrySubmissionEligibilityDelayUpdate(1)
 
-<<<<<<< HEAD
-        await increaseTime(11 * 60 * 60) // 11 hours
-=======
-        await helpers.time.increaseTime(23 * 60 * 60) // 23 hours
->>>>>>> f297202d
+        await helpers.time.increaseTime(11 * 60 * 60) // 11 hours
 
         await expect(
           randomBeaconGovernance
@@ -306,11 +289,7 @@
           .connect(governance)
           .beginRelayEntrySubmissionEligibilityDelayUpdate(1)
 
-<<<<<<< HEAD
-        await increaseTime(12 * 60 * 60) // 12 hours
-=======
-        await helpers.time.increaseTime(24 * 60 * 60) // 24 hours
->>>>>>> f297202d
+        await helpers.time.increaseTime(12 * 60 * 60) // 12 hours
 
         tx = await randomBeaconGovernance
           .connect(governance)
@@ -409,11 +388,7 @@
           .connect(governance)
           .beginRelayEntryHardTimeoutUpdate(123)
 
-<<<<<<< HEAD
-        await increaseTime(13 * 24 * 60 * 60) // 13 days
-=======
-        await helpers.time.increaseTime(23 * 60 * 60) // 23 hours
->>>>>>> f297202d
+        await helpers.time.increaseTime(13 * 24 * 60 * 60) // 13 days
 
         await expect(
           randomBeaconGovernance
@@ -431,11 +406,7 @@
           .connect(governance)
           .beginRelayEntryHardTimeoutUpdate(123)
 
-<<<<<<< HEAD
-        await increaseTime(14 * 24 * 60 * 60) // 2 weeks
-=======
-        await helpers.time.increaseTime(24 * 60 * 60) // 24 hours
->>>>>>> f297202d
+        await helpers.time.increaseTime(14 * 24 * 60 * 60) // 2 weeks
 
         tx = await randomBeaconGovernance
           .connect(governance)
@@ -712,11 +683,7 @@
           .connect(governance)
           .beginGroupCreationFrequencyUpdate(1)
 
-<<<<<<< HEAD
-        await increaseTime(11 * 60 * 60) // 11 hours
-=======
-        await helpers.time.increaseTime(23 * 60 * 60) // 23 hours
->>>>>>> f297202d
+        await helpers.time.increaseTime(11 * 60 * 60) // 11 hours
 
         await expect(
           randomBeaconGovernance
@@ -734,11 +701,7 @@
           .connect(governance)
           .beginGroupCreationFrequencyUpdate(1)
 
-<<<<<<< HEAD
-        await increaseTime(12 * 60 * 60) // 12 hours
-=======
-        await helpers.time.increaseTime(24 * 60 * 60) // 24 hours
->>>>>>> f297202d
+        await helpers.time.increaseTime(12 * 60 * 60) // 12 hours
 
         tx = await randomBeaconGovernance
           .connect(governance)
@@ -872,11 +835,7 @@
           .connect(governance)
           .beginGroupLifetimeUpdate(2 * 24 * 60 * 60) // 2 days
 
-<<<<<<< HEAD
-        await increaseTime(13 * 24 * 60 * 60) // 13 days
-=======
-        await helpers.time.increaseTime(23 * 60 * 60) // 23 hours
->>>>>>> f297202d
+        await helpers.time.increaseTime(13 * 24 * 60 * 60) // 13 days
 
         await expect(
           randomBeaconGovernance
@@ -894,11 +853,7 @@
           .connect(governance)
           .beginGroupLifetimeUpdate(2 * 24 * 60 * 60) // 2 days
 
-<<<<<<< HEAD
-        await increaseTime(14 * 24 * 60 * 60) // 2 weeks
-=======
-        await helpers.time.increaseTime(24 * 60 * 60) // 24 hours
->>>>>>> f297202d
+        await helpers.time.increaseTime(14 * 24 * 60 * 60) // 2 weeks
 
         tx = await randomBeaconGovernance
           .connect(governance)
@@ -1020,11 +975,7 @@
           .connect(governance)
           .beginDkgResultChallengePeriodLengthUpdate(11)
 
-<<<<<<< HEAD
-        await increaseTime(11 * 60 * 60) // 11 hours
-=======
-        await helpers.time.increaseTime(23 * 60 * 60) // 23 hours
->>>>>>> f297202d
+        await helpers.time.increaseTime(11 * 60 * 60) // 11 hours
 
         await expect(
           randomBeaconGovernance
@@ -1042,11 +993,7 @@
           .connect(governance)
           .beginDkgResultChallengePeriodLengthUpdate(11)
 
-<<<<<<< HEAD
-        await increaseTime(12 * 60 * 60) // 12 hours
-=======
-        await helpers.time.increaseTime(24 * 60 * 60) // 24 hours
->>>>>>> f297202d
+        await helpers.time.increaseTime(12 * 60 * 60) // 12 hours
 
         tx = await randomBeaconGovernance
           .connect(governance)
@@ -1173,11 +1120,7 @@
           .connect(governance)
           .beginDkgResultSubmissionEligibilityDelayUpdate(1)
 
-<<<<<<< HEAD
-        await increaseTime(11 * 60 * 60) // 11 hours
-=======
-        await helpers.time.increaseTime(23 * 60 * 60) // 23 hours
->>>>>>> f297202d
+        await helpers.time.increaseTime(11 * 60 * 60) // 11 hours
 
         await expect(
           randomBeaconGovernance
@@ -1195,11 +1138,7 @@
           .connect(governance)
           .beginDkgResultSubmissionEligibilityDelayUpdate(1)
 
-<<<<<<< HEAD
-        await increaseTime(12 * 60 * 60) // 12 hours
-=======
-        await helpers.time.increaseTime(24 * 60 * 60) // 24 hours
->>>>>>> f297202d
+        await helpers.time.increaseTime(12 * 60 * 60) // 12 hours
 
         tx = await randomBeaconGovernance
           .connect(governance)
@@ -1301,11 +1240,7 @@
           .connect(governance)
           .beginDkgResultSubmissionRewardUpdate(123)
 
-<<<<<<< HEAD
-        await increaseTime(11 * 60 * 60) // 11 hours
-=======
-        await helpers.time.increaseTime(13 * 24 * 60 * 60) // 13 days
->>>>>>> f297202d
+        await helpers.time.increaseTime(11 * 60 * 60) // 11 hours
 
         await expect(
           randomBeaconGovernance
@@ -1323,11 +1258,7 @@
           .connect(governance)
           .beginDkgResultSubmissionRewardUpdate(123)
 
-<<<<<<< HEAD
-        await increaseTime(24 * 60 * 60)
-=======
-        await helpers.time.increaseTime(14 * 24 * 60 * 60) // 2 weeks
->>>>>>> f297202d
+        await helpers.time.increaseTime(24 * 60 * 60)
 
         tx = await randomBeaconGovernance
           .connect(governance)
@@ -1424,11 +1355,7 @@
           .connect(governance)
           .beginSortitionPoolUnlockingRewardUpdate(123)
 
-<<<<<<< HEAD
-        await increaseTime(11 * 60 * 60) // 11 hours
-=======
-        await helpers.time.increaseTime(13 * 24 * 60 * 60) // 13 days
->>>>>>> f297202d
+        await helpers.time.increaseTime(11 * 60 * 60) // 11 hours
 
         await expect(
           randomBeaconGovernance
@@ -1446,11 +1373,7 @@
           .connect(governance)
           .beginSortitionPoolUnlockingRewardUpdate(123)
 
-<<<<<<< HEAD
-        await increaseTime(12 * 60 * 60) // 12 hours
-=======
-        await helpers.time.increaseTime(14 * 24 * 60 * 60) // 2 weeks
->>>>>>> f297202d
+        await helpers.time.increaseTime(12 * 60 * 60) // 12 hours
 
         tx = await randomBeaconGovernance
           .connect(governance)
@@ -1672,11 +1595,7 @@
           .connect(governance)
           .beginMaliciousDkgResultSlashingAmountUpdate(123)
 
-<<<<<<< HEAD
-        await increaseTime(11 * 60 * 60) // 11 hours
-=======
-        await helpers.time.increaseTime(13 * 24 * 60 * 60) // 13 days
->>>>>>> f297202d
+        await helpers.time.increaseTime(11 * 60 * 60) // 11 hours
 
         await expect(
           randomBeaconGovernance
@@ -1694,11 +1613,7 @@
           .connect(governance)
           .beginMaliciousDkgResultSlashingAmountUpdate(123)
 
-<<<<<<< HEAD
-        await increaseTime(12 * 60 * 60) // 12 hours
-=======
-        await helpers.time.increaseTime(14 * 24 * 60 * 60) // 2 weeks
->>>>>>> f297202d
+        await helpers.time.increaseTime(12 * 60 * 60) // 12 hours
 
         tx = await randomBeaconGovernance
           .connect(governance)
