--- conflicted
+++ resolved
@@ -22,11 +22,8 @@
 import { findIndexAndObject } from "../utils/array.utils"
 import { add } from "../utils/arithmetics.utils"
 import { usePrevious } from "../hooks/usePrevious"
-<<<<<<< HEAD
 import { fetchAvailableTopUps } from "../services/top-ups.service"
-=======
 import { contracts } from "../contracts"
->>>>>>> 97a0805c
 
 const tokensPageServiceInitialData = {
   delegations: [],
