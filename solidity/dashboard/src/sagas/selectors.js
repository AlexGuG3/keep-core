--- conflicted
+++ resolved
@@ -2,20 +2,14 @@
 
 const getCoveragePool = (state) => state.coveragePool
 
-<<<<<<< HEAD
 const getTBTCV2Migration = (state) => state.tbtcV2Migration
-=======
 const getModalData = (state) => state.modal
->>>>>>> 2cfdc72f
 
 const selectors = {
   getUserAddress,
   getCoveragePool,
-<<<<<<< HEAD
   getTBTCV2Migration,
-=======
   getModalData,
->>>>>>> 2cfdc72f
 }
 
 export default selectors