import { fork, take, call, put, select } from "redux-saga/effects"
import moment from "moment"
import { createSubcribeToContractEventChannel } from "./web3"
import {
  getContractsContext,
  getWeb3Context,
  getLPRewardsWrapper,
  subscribeToEventAndEmitData,
} from "./utils"
import { createManagedGrantContractInstance } from "../contracts"
import { add, sub } from "../utils/arithmetics.utils"
import { isSameEthAddress } from "../utils/general.utils"
import { getEventsFromTransaction, ZERO_ADDRESS } from "../utils/ethereum.utils"
import { LIQUIDITY_REWARD_PAIRS } from "../constants/constants"
/** @typedef { import("../services/liquidity-rewards").LiquidityRewards} LiquidityRewards */
import { showMessage } from "../actions/messages"
import { messageType } from "../components/Message"
import {
  OPERATOR_DELEGATION_UNDELEGATED,
  FETCH_OPERATOR_DELEGATIONS_SUCCESS,
  tbtcV2Migration,
} from "../actions"
import {
  assetPoolDepositedEventEmitted,
  COVERAGE_POOL_FETCH_COV_POOL_DATA_SUCCESS,
  coveragePoolWithdrawalCompletedEventEmitted,
  coveragePoolWithdrawalInitiatedEventEmitted,
  riskManagerAuctionClosedEventEmitted,
  riskManagerAuctionCreatedEventEmitted,
} from "../actions/coverage-pool"
import { Keep } from "../contracts"
import { EVENTS } from "../constants/events"

export function* subscribeToKeepTokenTransferEvent() {
  yield take("keep-token/balance_request_success")
  yield fork(observeKeepTokenTransfer)
}

function* observeKeepTokenTransfer() {
  const { token } = yield getContractsContext()
  const {
    eth: { defaultAccount },
  } = yield getWeb3Context()

  // Create subscription channel.
  const contractEventCahnnel = yield call(
    createSubcribeToContractEventChannel,
    token,
    "Transfer"
  )

  // Observe and dispatch an action that updates keep token balance.
  while (true) {
    try {
      const event = yield take(contractEventCahnnel)
      const {
        returnValues: { from, to, value },
      } = event

      yield put({
        type: "keep-token/transfered_event",
        payload: { event },
      })

      let arithmeticOpration = null
      if (isSameEthAddress(defaultAccount, from)) {
        arithmeticOpration = sub
      } else if (isSameEthAddress(defaultAccount, to)) {
        arithmeticOpration = add
      }
      if (arithmeticOpration) {
        yield put({
          type: "keep-token/transfered",
          payload: { value, arithmeticOpration },
        })
      }
    } catch (error) {
      console.error(`Failed subscribing to Transfer event`, error)
      contractEventCahnnel.close()
    }
  }
}

export function* subscribeToStakedEvent() {
  yield take("staking/fetch_delegations_success")
  yield fork(observeStakedEvents)
}

function* observeStakedEvents() {
  const {
    grantContract,
    tokenStakingEscrow,
    stakingContract,
    stakingPortBackerContract,
  } = yield getContractsContext()
  const web3 = yield getWeb3Context()
  const yourAddress = web3.eth.defaultAccount

  // Other events may also be emitted with the `StakeDelegated` event.
  const eventsToCheck = [
    [stakingContract, "OperatorStaked"],
    [grantContract, "TokenGrantStaked"],
    [tokenStakingEscrow, "DepositRedelegated"],
    [stakingPortBackerContract, "StakeCopied"],
  ]

  // Create subscription channel.
  const contractEventCahnnel = yield call(
    createSubcribeToContractEventChannel,
    stakingContract,
    "StakeDelegated"
  )

  // Observe and dispatch an action that updates staking reducer
  while (true) {
    try {
      const {
        transactionHash,
        returnValues: { owner, operator },
      } = yield take(contractEventCahnnel)

      const { initializationPeriod } = yield select((state) => state.staking)

      const emittedEvents = yield call(
        getEventsFromTransaction,
        eventsToCheck,
        transactionHash
      )

      let isAddressedToCurrentAccount = isSameEthAddress(owner, yourAddress)
      // The `OperatorStaked` is always emitted with the `StakeDelegated` event.
      const { authorizer, beneficiary, value } = emittedEvents.OperatorStaked
      const delegation = {
        createdAt: moment().unix(),
        operatorAddress: operator,
        authorizerAddress: authorizer,
        beneficiary,
        amount: value,
        isInInitializationPeriod: true,
        initializationOverAt: moment
          .unix(moment().unix())
          .add(initializationPeriod, "seconds"),
      }

      if (emittedEvents.StakeCopied) {
        const { owner } = emittedEvents.StakeCopied
        delegation.isCopiedStake = true
        isAddressedToCurrentAccount = isSameEthAddress(owner, yourAddress)

        // Check if the copied delegation is from grant.
        if (isAddressedToCurrentAccount) {
          try {
            const { grantId } = yield call(
              grantContract.methods.getGrantStakeDetails(operator).call
            )

            delegation.isFromGrant = true
            delegation.grantId = grantId
          } catch (error) {
            delegation.isFromGrant = false
          }
        }
      }

      if (
        (emittedEvents.TokenGrantStaked || emittedEvents.DepositRedelegated) &&
        !isAddressedToCurrentAccount
      ) {
        // If the `TokenGrantStaked` or `DepositRedelegated` event exists, it means that a delegation is from grant.
        const { grantId } =
          emittedEvents.TokenGrantStaked || emittedEvents.DepositRedelegated
        delegation.grantId = grantId
        delegation.isFromGrant = true
        const { grantee } = yield call(
          grantContract.methods.getGrant(grantId).call
        )

        isAddressedToCurrentAccount = isSameEthAddress(grantee, yourAddress)

        if (!isAddressedToCurrentAccount) {
          // check if current address is a grantee in the managed grant
          try {
            const managedGrantContractInstance =
              createManagedGrantContractInstance(web3, grantee)
            const granteeAddressInManagedGrant = yield call(
              managedGrantContractInstance.methods.grantee().call
            )
            delegation.managedGrantContractInstance =
              managedGrantContractInstance
            delegation.isManagedGrant = true

            // compere a current address with a grantee address from the ManagedGrant contract
            isAddressedToCurrentAccount = isSameEthAddress(
              yourAddress,
              granteeAddressInManagedGrant
            )
          } catch (error) {
            isAddressedToCurrentAccount = false
          }
        }
      }

      if (!isAddressedToCurrentAccount) {
        return
      }

      if (!delegation.isCopiedStake) {
        if (!delegation.isFromGrant) {
          yield put({
            type: "staking/update_owned_delegated_tokens_balance",
            payload: { operation: add, value },
          })
        } else {
          yield put({
            type: "token-grant/grant_staked",
            payload: {
              grantId: delegation.grantId,
              value,
            },
          })
        }
      }

      yield put({ type: "staking/add_delegation", payload: delegation })
    } catch (error) {
      console.error(`Failed subscribing to StakeDelegated event`, error)
      contractEventCahnnel.close()
    }
  }
}

export function* subscribeToUndelegatedEvent() {
  yield take("staking/fetch_delegations_success")
  yield fork(observeUndelegatedEvent)
}

function* observeUndelegatedEvent() {
  const { stakingContract } = yield getContractsContext()

  // Create subscription channel.
  const contractEventCahnnel = yield call(
    createSubcribeToContractEventChannel,
    stakingContract,
    "Undelegated"
  )

  // Observe and dispatch an action that updates keep token balance.
  while (true) {
    try {
      const {
        returnValues: { operator, undelegatedAt },
      } = yield take(contractEventCahnnel)

      // Find the existing delegation by operatorAddress in the app store.
      const delegations = yield select((state) => state.staking.delegations)
      const delegation = delegations.find(({ operatorAddress }) =>
        isSameEthAddress(operatorAddress, operator)
      )

      if (!delegation) {
        return
      }

      // If the delegation exists, we create a undelegation based on the existing delegation.
      const undelegationPeriod = yield select(
        (state) => state.staking.undelegationPeriod
      )
      const undelegation = {
        ...delegation,
        undelegatedAt: moment.unix(undelegatedAt),
        undelegationCompleteAt: moment
          .unix(undelegatedAt)
          .add(undelegationPeriod, "seconds"),
        canRecoverStake: false,
      }

      if (!undelegation.isFromGrant) {
        yield put({
          type: "staking/update_owned_delegated_tokens_balance",
          payload: { operation: sub, value: undelegation.amount },
        })
        yield put({
          type: "staking/update_owned_undelegations_tokens_balance",
          payload: { operation: add, value: undelegation.amount },
        })
      }

      yield put({ type: "staking/remove_delegation", payload: operator })
      yield put({ type: "staking/add_undelegation", payload: undelegation })
    } catch (error) {
      console.error(`Failed subscribing to Undelegated event`, error)
      contractEventCahnnel.close()
    }
  }
}

export function* subscribeToRecoveredStakeEvent() {
  yield take("staking/fetch_delegations_success")
  yield fork(observeRecoveredStakeEvent)
}

function* observeRecoveredStakeEvent() {
  const { stakingContract } = yield getContractsContext()

  // Create subscription channel.
  const contractEventCahnnel = yield call(
    createSubcribeToContractEventChannel,
    stakingContract,
    "RecoveredStake"
  )

  // Observe and dispatch an action that updates keep token balance.
  while (true) {
    try {
      const {
        returnValues: { operator },
      } = yield take(contractEventCahnnel)

      const undelegations = yield select((state) => state.staking.undelegations)
      const recoveredUndelegation = undelegations.find((undelegation) =>
        isSameEthAddress(undelegation.operatorAddress, operator)
      )

      if (!recoveredUndelegation) {
        return
      }

      if (!recoveredUndelegation.isFromGrant) {
        yield put({ type: "staking/remove_undelegation", payload: operator })

        yield put({
          type: "staking/update_owned_undelegations_token_balance",
          payload: { operation: sub, value: recoveredUndelegation.amount },
        })
      }
    } catch (error) {
      console.error(`Failed subscribing to RecoveredStake event`, error)
      contractEventCahnnel.close()
    }
  }
}

export function* subscribeToTokenGrantWithdrawnEvent() {
  yield take("token-grant/fetch_grants_success")
  yield fork(observeTokenGrantWithdrawnEvent)
}

function* observeTokenGrantWithdrawnEvent() {
  const { grantContract } = yield getContractsContext()

  // Create subscription channel.
  const contractEventCahnnel = yield call(
    createSubcribeToContractEventChannel,
    grantContract,
    "TokenGrantWithdrawn"
  )

  // Observe and dispatch an action that updates grants reducer.
  while (true) {
    try {
      const {
        returnValues: { grantId, amount },
      } = yield take(contractEventCahnnel)

      const availableToStake = yield call(
        grantContract.methods.availableToStake(grantId).call
      )
      yield put({
        type: "token-grant/grant_withdrawn",
        payload: { grantId, amount, availableToStake },
      })
    } catch (error) {
      console.error(`Failed subscribing to TokenGrantWithdrawn event`, error)
      contractEventCahnnel.close()
    }
  }
}

export function* subscribeToDepositWithdrawEvent() {
  yield take("token-grant/fetch_grants_success")
  yield fork(observeDepositWithdrawnEvent)
}

function* observeDepositWithdrawnEvent() {
  const { tokenStakingEscrow, grantContract } = yield getContractsContext()
  const {
    eth: { defaultAccount },
  } = yield getWeb3Context()

  // Create subscription channel.
  const contractEventCahnnel = yield call(
    createSubcribeToContractEventChannel,
    tokenStakingEscrow,
    "DepositWithdrawn"
  )

  // Observe and dispatch an action that updates grants reducer.
  while (true) {
    try {
      const {
        returnValues: { grantee, operator, amount },
      } = yield take(contractEventCahnnel)

      // A `grantee` param in the `DepositWithdrawn` event always points to the "right" grantee address.
      // No needed additional check if it's about a managed grant.
      if (!isSameEthAddress(grantee, defaultAccount)) {
        return
      }

      const grantId = yield call(
        tokenStakingEscrow.methods.depositGrantId(operator).call
      )
      const availableToStake = yield call(
        grantContract.methods.availableToStake(grantId).call
      )
      yield put({
        type: "token-grant/grant_withdrawn",
        payload: { grantId, amount, operator, availableToStake },
      })
    } catch (error) {
      console.error(`Failed subscribing to DepositWithdrawn event`, error)
      contractEventCahnnel.close()
    }
  }
}

export function* subscribeToDepositedEvent() {
  yield take("token-grant/fetch_grants_success")
  yield fork(observeDepositedEvent)
}

function* observeDepositedEvent() {
  const { tokenStakingEscrow, grantContract } = yield getContractsContext()

  // Create subscription channel.
  const contractEventCahnnel = yield call(
    createSubcribeToContractEventChannel,
    tokenStakingEscrow,
    "Deposited"
  )

  // Observe and dispatch an action that updates grants reducer.
  while (true) {
    try {
      const {
        returnValues: { operator, grantId, amount },
      } = yield take(contractEventCahnnel)

      const grants = yield select((state) => state.tokenGrants.grants)
      if (grants.find((grant) => grant.id === grantId)) {
        yield put({ type: "staking/remove_delegation", payload: operator })
        yield put({ type: "staking/remove_undelegation", payload: operator })

        const availableToWitdrawGrant = yield call(
          grantContract.methods.withdrawable(grantId).call
        )

        yield put({
          type: "token-grant/grant_deposited",
          payload: {
            grantId,
            availableToWitdrawGrant,
            amount,
            operator,
          },
        })
      }
    } catch (error) {
      console.error(`Failed subscribing to Deposited event`, error)
      contractEventCahnnel.close()
    }
  }
}

export function* subscribeToTopUpInitiatedEvent() {
  yield take("staking/fetch_delegations_success")
  yield fork(observeTopUpInitiatedEvent)
}

function* observeTopUpInitiatedEvent() {
  const { stakingContract, tokenStakingEscrow, grantContract } =
    yield getContractsContext()

  // Other events may also be emitted with the `TopUpInitiated` event.
  const eventsToCheck = [
    [grantContract, "TokenGrantStaked"],
    [tokenStakingEscrow, "DepositRedelegated"],
  ]

  // Create subscription channel.
  const contractEventCahnnel = yield call(
    createSubcribeToContractEventChannel,
    stakingContract,
    "TopUpInitiated"
  )
  while (true) {
    try {
      const {
        transactionHash,
        returnValues: { operator, topUp },
      } = yield take(contractEventCahnnel)

      const emittedEvents = yield call(
        getEventsFromTransaction,
        eventsToCheck,
        transactionHash
      )

      // Find existing delegation in the app context
      const delegations = yield select((state) => state.staking.delegations)
      const delegation = delegations.find(({ operatorAddress }) =>
        isSameEthAddress(operatorAddress, operator)
      )

      if (delegation) {
        yield put({
          type: "staking/top_up_initiated",
          payload: { operator, topUp },
        })

        if (
          emittedEvents.DepositRedelegated ||
          emittedEvents.TokenGrantStaked
        ) {
          const { grantId, amount } =
            emittedEvents.DepositRedelegated || emittedEvents.TokenGrantStaked
          yield put({
            type: "token-grant/grant_staked",
            payload: { grantId, value: amount },
          })
        }
      }
    } catch (error) {
      console.error(`Failed subscribing to TopUpInitiated event`, error)
      contractEventCahnnel.close()
    }
  }
}

export function* subsribeToTopUpCompletedEvent() {
  yield take("staking/fetch_delegations_success")
  yield fork(observeTopUpCompletedEvent)
}

function* observeTopUpCompletedEvent() {
  const { stakingContract, tokenStakingEscrow, grantContract } =
    yield getContractsContext()
  const eventsToCheck = [
    [grantContract, "TokenGrantStaked"],
    [tokenStakingEscrow, "DepositRedelegated"],
  ]

  // Create subscription channel.
  const contractEventCahnnel = yield call(
    createSubcribeToContractEventChannel,
    stakingContract,
    "TopUpCompleted"
  )

  while (true) {
    try {
      const {
        transactionHash,
        returnValues: { operator, newAmount },
      } = yield take(contractEventCahnnel)

      const emittedEvents = yield call(
        getEventsFromTransaction,
        eventsToCheck,
        transactionHash
      )

      yield put({
        type: "staking/top_up_completed",
        payload: { operator, newAmount },
      })
      if (emittedEvents.DepositRedelegated || emittedEvents.TokenGrantStaked) {
        const { grantId, amount } =
          emittedEvents.DepositRedelegated || emittedEvents.TokenGrantStaked
        yield put({
          type: "token-grant/grant_satked",
          payload: { grantId, value: amount },
        })
      }
    } catch (error) {
      console.error(`Failed subscribing to TopUpCompleted event`, error)
      contractEventCahnnel.close()
    }
  }
}

function* observeECDSARewardsClaimedEvent(data) {
  const { ECDSARewardsDistributorContract } = yield getContractsContext()

  // Create subscription channel.
  const contractEventCahnnel = yield call(
    createSubcribeToContractEventChannel,
    ECDSARewardsDistributorContract,
    "RewardsClaimed"
  )

  while (true) {
    try {
      const {
        returnValues: { merkleRoot, index, operator, amount },
      } = yield take(contractEventCahnnel)

      yield put({
        type: "rewards/ecdsa_withdrawn",
        payload: { merkleRoot, index, operator, amount },
      })
    } catch (error) {
      console.error(`Failed subscribing to RewardsClaimed event`, error)
      contractEventCahnnel.close()
    }
  }
}

export function* subsribeToECDSARewardsClaimedEvent() {
  yield take("rewards/ecdsa_fetch_rewards_data_success")
  yield fork(observeECDSARewardsClaimedEvent)
}

function* observeLiquidityTokenStakedEvent(liquidityRewardPair) {
  /** @type LiquidityRewards */
  const LiquidityRewards = yield getLPRewardsWrapper(liquidityRewardPair)

  // Create subscription channel.
  const contractEventCahnnel = yield call(
    createSubcribeToContractEventChannel,
    LiquidityRewards.LPRewardsContract,
    LiquidityRewards.stakedEventName
  )

  while (true) {
    try {
      const eventData = yield take(contractEventCahnnel)

      yield* lpTokensStakedOrWithdrawn(
        eventData.returnValues,
        LiquidityRewards,
        liquidityRewardPair.name,
        `liquidity_rewards/${liquidityRewardPair.name}_staked`
      )
    } catch (error) {
      console.error(`Failed subscribing to Staked event`, error)
      contractEventCahnnel.close()
    }
  }
}

function* observeLiquidityTokenWithdrawnEvent(liquidityRewardPair) {
  /** @type LiquidityRewards */
  const LiquidityRewards = yield getLPRewardsWrapper(liquidityRewardPair)

  // Create subscription channel.
  const contractEventCahnnel = yield call(
    createSubcribeToContractEventChannel,
    LiquidityRewards.LPRewardsContract,
    LiquidityRewards.depositWithdrawnEventName
  )

  while (true) {
    try {
      const eventData = yield take(contractEventCahnnel)
      yield* lpTokensStakedOrWithdrawn(
        eventData.returnValues,
        LiquidityRewards,
        liquidityRewardPair.name,
        `liquidity_rewards/${liquidityRewardPair.name}_withdrawn`
      )
    } catch (error) {
      console.error(`Failed subscribing to Withdrawn event`, error)
      contractEventCahnnel.close()
    }
  }
}

function* lpTokensStakedOrWithdrawn(
  eventValues,
  /** @type LiquidityRewards */
  LiquidityRewards,
  liquidityRewardPairName,
  actionType
) {
  const {
    eth: { defaultAccount },
  } = yield getWeb3Context()

  const { user, amount } = eventValues
  const totalSupply = yield call([
    LiquidityRewards,
    LiquidityRewards.totalSupply,
  ])

  const apy = yield call(
    [LiquidityRewards, LiquidityRewards.calculateAPY],
    totalSupply
  )

  const { lpBalance } = yield select(
    (state) => state.liquidityRewards[liquidityRewardPairName]
  )

  let updatedlpBalance = lpBalance
  let emittedAmountValue = 0
  // Update only if this transaction relates to the current logged account.
  if (isSameEthAddress(defaultAccount, user)) {
    emittedAmountValue = amount
    const arithmeticOpration = actionType.includes("withdrawn") ? sub : add
    updatedlpBalance = arithmeticOpration(lpBalance, amount).toString()
  }

  yield* updateLPTokenBalance(
    LiquidityRewards,
    liquidityRewardPairName,
    defaultAccount,
    updatedlpBalance
  )

  const reward = yield call(
    [LiquidityRewards, LiquidityRewards.rewardBalance],
    defaultAccount,
    updatedlpBalance
  )

  const rewardMultiplier = yield call(
    [LiquidityRewards, LiquidityRewards.calculateRewardMultiplier],
    defaultAccount
  )

  // If the `Withdrawn` or `Staked` event was emitted the total pool of the LPRewards,
  // APY and reward value have changed.
  yield put({
    type: actionType,
    payload: {
      amount: emittedAmountValue,
      lpBalance: updatedlpBalance,
      totalSupply,
      reward,
      apy,
      liquidityRewardPairName,
      rewardMultiplier,
    },
  })
}

function* observeLiquidityRewardPaidEvent(liquidityRewardPair) {
  /** @type LiquidityRewards */
  const LiquidityRewards = yield getLPRewardsWrapper(liquidityRewardPair)
  const {
    eth: { defaultAccount },
  } = yield getWeb3Context()

  // Create subscription channel.
  const contractEventCahnnel = yield call(
    createSubcribeToContractEventChannel,
    LiquidityRewards.LPRewardsContract,
    LiquidityRewards.rewardClaimedEventName
  )

  while (true) {
    try {
      const { returnValues } = yield take(contractEventCahnnel)
      // LPRewards and TokenGeyser contract have different param names in an
      // emitted event which is triggered when the reward is claimed but param
      // which points to claimed reward amount is at the same index- 1. So we
      // can get claimed amount by index eg. `event.returnValues["1"]`.
      const reward = returnValues["1"]

      if (isSameEthAddress(defaultAccount, returnValues.user)) {
        yield put({
          type: `liquidity_rewards/${liquidityRewardPair.name}_reward_paid`,
          payload: {
            reward,
            liquidityRewardPairName: liquidityRewardPair.name,
          },
        })
      }
    } catch (error) {
      console.error(`Failed subscribing to RewardPaid event`, error)
      contractEventCahnnel.close()
    }
  }
}

function* observeWrappedTokenMintAndBurnTx(liquidityRewardPair) {
  /** @type LiquidityRewards */
  const LiquidityRewards = yield getLPRewardsWrapper(liquidityRewardPair)

  const {
    eth: { defaultAccount },
  } = yield getWeb3Context()

  const contractEventCahnnel = yield call(
    createSubcribeToContractEventChannel,
    LiquidityRewards.wrappedToken,
    "Transfer"
  )

  while (true) {
    try {
      const {
        transactionHash,
        returnValues: { from, to },
      } = yield take(contractEventCahnnel)

      // If the `from` is a zero address it means it was a `mint` transaction.
      // If the `to` is a zero address it means it was a `burn` transaction. For
      // these cases we need to update APY value because the total pool value
      // of the wrapped token has been increased / decreased.
      if (from === ZERO_ADDRESS || to === ZERO_ADDRESS) {
        yield* updateAPY(LiquidityRewards, liquidityRewardPair.name)
        yield* updateLPTokenBalance(
          LiquidityRewards,
          liquidityRewardPair.name,
          defaultAccount
        )
      }

      // If the 'to' address is equal to the address of the connected wallet
      // then it means that LP tokens are transferred to this address so we are
      // displaying the proper notification
      if (
        isSameEthAddress(to, defaultAccount) &&
        liquidityRewardPair.label !== LIQUIDITY_REWARD_PAIRS.KEEP_ONLY.label
      ) {
        yield put(
          showMessage({
            messageType: messageType.NEW_LP_TOKENS_IN_WALLET,
            messageProps: {
              liquidityRewardPairName: liquidityRewardPair.label,
              sticky: true,
            },
          })
        )

        const eventsToCheck = [
          [
            LiquidityRewards.LPRewardsContract,
            LiquidityRewards.depositWithdrawnEventName,
          ],
        ]

        const emittedEvents = yield call(
          getEventsFromTransaction,
          eventsToCheck,
          transactionHash
        )

        // Fetch wrappedTokenBalance value only when depositWithdrawnEventName event was not previously emitted (so
        // in other words when user did not withdraw all on the dApp, but still got some lp tokens transferred
        // to his wallet). If the user clicks withdraw all the wrappedTokenBalance will be updated on the redux
        // side (`liquidity_rewards/${liquidityRewardPairName}_withdrawn` case) so we don't need to update it here.
        if (!emittedEvents[LiquidityRewards.depositWithdrawnEventName]) {
          yield* updateWrappedTokenBalance(
            LiquidityRewards,
            liquidityRewardPair.name,
            defaultAccount
          )
        }
      }
    } catch (error) {
      console.error(`Failed subscribing to Transfer event`, error)
      contractEventCahnnel.close()
    }
  }
}

function* updateAPY(
  /** @type LiquidityRewards */
  LiquidityRewards,
  liquidityRewardPairName
) {
  const totalSupply = yield call([
    LiquidityRewards,
    LiquidityRewards.totalSupply,
  ])

  const apy = yield call(
    [LiquidityRewards, LiquidityRewards.calculateAPY],
    totalSupply
  )
  yield put({
    type: `liquidity_rewards/${liquidityRewardPairName}_apy_updated`,
    payload: {
      apy,
      liquidityRewardPairName,
    },
  })
}

function* updateWrappedTokenBalance(
  LiquidityRewards,
  liquidityRewardPairName,
  address
) {
  // Fetching balance of liquidity token for a given uniswap pair.
  const wrappedTokenBalance = yield call(
    [LiquidityRewards, LiquidityRewards.wrappedTokenBalance],
    address
  )

  yield put({
    type: `liquidity_rewards/${liquidityRewardPairName}_wrapped_token_balance_updated`,
    payload: {
      wrappedTokenBalance,
      liquidityRewardPairName,
    },
  })
}

function* updateLPTokenBalance(
  LiquidityRewards,
  liquidityRewardPairName,
  address,
  lpBalance = null
) {
  if (!lpBalance) {
    // Fetching balance of liquidity token for a given uniswap pair deposited in
    // the `LPRewards` contract.
    lpBalance = yield call(
      [LiquidityRewards, LiquidityRewards.stakedBalance],
      address
    )
  }

  const lpTokenBalance = yield call(
    [LiquidityRewards, LiquidityRewards.calculateLPTokenBalance],
    lpBalance
  )

  yield put({
    type: `liquidity_rewards/${liquidityRewardPairName}_lp_balance_updated`,
    payload: { lpTokenBalance, liquidityRewardPairName },
  })
}

export function* subscribeToLiquidityRewardsEvents() {
  for (const [pairName, value] of Object.entries(LIQUIDITY_REWARD_PAIRS)) {
    yield fork(
      function* (liquidityRewardPair) {
        yield fork(observeWrappedTokenMintAndBurnTx, liquidityRewardPair)
        yield take(
          `liquidity_rewards/${liquidityRewardPair.name}_fetch_data_success`
        )
        yield fork(observeLiquidityTokenStakedEvent, liquidityRewardPair)
        yield fork(observeLiquidityTokenWithdrawnEvent, liquidityRewardPair)
        yield fork(observeLiquidityRewardPaidEvent, liquidityRewardPair)
      },
      {
        name: pairName,
        ...value,
      }
    )
  }
}

function* updateOperatorData() {
  const { stakingContract } = yield getContractsContext()

  // Create subscription channel.
  const contractEventCahnnel = yield call(
    createSubcribeToContractEventChannel,
    stakingContract,
    "Undelegated"
  )

  // Observe and dispatch an action that updates keep token balance.
  while (true) {
    try {
      const {
        returnValues: { operator, undelegatedAt },
      } = yield take(contractEventCahnnel)
      const {
        eth: { defaultAccount },
      } = yield getWeb3Context()

      if (!isSameEthAddress(defaultAccount, operator)) {
        return
      }

      const { undelegationPeriod } = yield select((state) => state.operator)

      const undelegationCompletedAt = moment
        .unix(undelegatedAt)
        .add(undelegationPeriod, "seconds")

      yield put({
        type: OPERATOR_DELEGATION_UNDELEGATED,
        payload: { undelegationCompletedAt, delegationStatus: "UNDELEGATED" },
      })
    } catch (error) {
      console.error(`Failed subscribing to Undelegated event`, error)
      contractEventCahnnel.close()
    }
  }
}

export function* subscribeToOperatorUndelegateEvent() {
  yield take(FETCH_OPERATOR_DELEGATIONS_SUCCESS)
  yield fork(updateOperatorData)
}

export function* observeAssetPoolDepositedEvent() {
  yield take(COVERAGE_POOL_FETCH_COV_POOL_DATA_SUCCESS)

  const assetPoolContract = Keep.coveragePoolV1.assetPoolContract.instance

  yield fork(
    subscribeToEventAndEmitData,
    assetPoolContract,
    EVENTS.COVERAGE_POOLS.DEPOSITED,
    assetPoolDepositedEventEmitted,
    `AssetPool.${EVENTS.COVERAGE_POOLS.DEPOSITED}`
  )
}

export function* observeWithdrawalInitiatedEvent() {
  const assetPoolContract = Keep.coveragePoolV1.assetPoolContract.instance

  yield fork(
    subscribeToEventAndEmitData,
    assetPoolContract,
    EVENTS.COVERAGE_POOLS.WITHDRAWAL_INITIATED,
    coveragePoolWithdrawalInitiatedEventEmitted,
    `AssetPool.${EVENTS.COVERAGE_POOLS.WITHDRAWAL_INITIATED}`
  )
}

export function* observeWithdrawalCompletedEvent() {
  const assetPoolContract = Keep.coveragePoolV1.assetPoolContract.instance

  yield fork(
    subscribeToEventAndEmitData,
    assetPoolContract,
    EVENTS.COVERAGE_POOLS.WITHDRAWAL_COMPLETED,
    coveragePoolWithdrawalCompletedEventEmitted,
    `AssetPool.${EVENTS.COVERAGE_POOLS.WITHDRAWAL_COMPLETED}`
  )
}

<<<<<<< HEAD
export function* observeTBTCV2MintedEvent() {
  yield take(tbtcV2Migration.TBTCV2_MIGRATION_FETCH_DATA_SUCCESS)

  const vendingMachine = Keep.tBTCV2Migration.vendingMachine.instance

  yield fork(
    subscribeToEventAndEmitData,
    vendingMachine,
    "Minted",
    tbtcV2Migration.TBTCV2_TOKEN_MINTED_EVENT_EMITTED,
    "VendingMachine.Minted"
  )
}

export function* observeTBTCV2UnmintedEvent() {
  yield take(tbtcV2Migration.TBTCV2_MIGRATION_FETCH_DATA_SUCCESS)

  const vendingMachine = Keep.tBTCV2Migration.vendingMachine.instance

  yield fork(
    subscribeToEventAndEmitData,
    vendingMachine,
    "Unminted",
    tbtcV2Migration.TBTCV2_TOKEN_UNMINTED_EVENT_EMITTED,
    "VendingMachine.Unminted"
=======
export function* observeAuctionCreatedEvent() {
  const riskManagerV1Contract =
    Keep.coveragePoolV1.riskManagerV1Contract.instance

  yield fork(
    subscribeToEventAndEmitData,
    riskManagerV1Contract,
    "AuctionCreated",
    riskManagerAuctionCreatedEventEmitted,
    "RiskManagerV1.AuctionCreated"
  )
}

export function* observeAuctionClosedEvent() {
  const riskManagerV1Contract =
    Keep.coveragePoolV1.riskManagerV1Contract.instance

  yield fork(
    subscribeToEventAndEmitData,
    riskManagerV1Contract,
    "AuctionClosed",
    riskManagerAuctionClosedEventEmitted,
    "RiskManagerV1.AuctionClosed"
>>>>>>> 87c878d9
  )
}<|MERGE_RESOLUTION|>--- conflicted
+++ resolved
@@ -1040,7 +1040,6 @@
   )
 }
 
-<<<<<<< HEAD
 export function* observeTBTCV2MintedEvent() {
   yield take(tbtcV2Migration.TBTCV2_MIGRATION_FETCH_DATA_SUCCESS)
 
@@ -1066,7 +1065,9 @@
     "Unminted",
     tbtcV2Migration.TBTCV2_TOKEN_UNMINTED_EVENT_EMITTED,
     "VendingMachine.Unminted"
-=======
+  )
+}
+
 export function* observeAuctionCreatedEvent() {
   const riskManagerV1Contract =
     Keep.coveragePoolV1.riskManagerV1Contract.instance
@@ -1090,6 +1091,5 @@
     "AuctionClosed",
     riskManagerAuctionClosedEventEmitted,
     "RiskManagerV1.AuctionClosed"
->>>>>>> 87c878d9
   )
 }