import { all, fork, take, cancel, put } from "redux-saga/effects"
import * as messagesSaga from "./messages"
import * as delegateStakeSaga from "./staking"
import * as tokenGrantSaga from "./token-grant"
import {
  watchSendRawTransactionsInSequenceRequest,
  watchSendTransactionRequest,
} from "./web3"
import * as copyStakeSaga from "./copy-stake"
import * as subscriptions from "./subscriptions"
import * as keepTokenBalance from "./keep-balance"
import * as rewards from "./rewards"
import * as liquidityRewards from "./liquidity-rewards"
import * as operator from "./operartor"
import * as authorization from "./authorization"

const {
  watchFetchLiquidityRewardsAPY,
  ...restliquidityRewards
} = liquidityRewards

const loginRequiredSagas = [
  ...Object.values(delegateStakeSaga),
  watchSendTransactionRequest,
  ...Object.values(tokenGrantSaga),
  ...Object.values(copyStakeSaga),
  ...Object.values(subscriptions),
  ...Object.values(keepTokenBalance),
  ...Object.values(rewards),
  ...Object.values(restliquidityRewards),
  ...Object.values(operator),
  ...Object.values(authorization),
]

const sagas = [...Object.values(messagesSaga), watchFetchLiquidityRewardsAPY]

export default function* rootSaga() {
  yield all(sagas.map(fork))

  while (true) {
    const {
      payload: { address },
    } = yield take("app/login")
    yield put({ type: "app/set_account", payload: { address } })
    const task = yield fork(runTasks)
    yield take("app/logout")
    yield cancel(task)
    yield put({ type: "app/reset_store" })
  }
}

export function* runTasks() {
  while (true) {
<<<<<<< HEAD
    const tasks = yield all(
      [
        ...Object.values(messagesSaga),
        ...Object.values(delegateStakeSaga),
        watchSendTransactionRequest,
        watchSendRawTransactionsInSequenceRequest,
        ...Object.values(tokenGrantSaga),
        ...Object.values(copyStakeSaga),
        ...Object.values(subscriptions),
        ...Object.values(keepTokenBalance),
        ...Object.values(rewards),
        ...Object.values(liquidityRewards),
        ...Object.values(operator),
        ...Object.values(authrization),
      ].map(fork)
    )
=======
    const tasks = yield all(loginRequiredSagas.map(fork))
>>>>>>> 04b27402

    const {
      payload: { address },
    } = yield take("app/account_changed")
    yield cancel(tasks)
    yield put({ type: "app/reset_store" })
    yield put({ type: "app/set_account", payload: { address } })
  }
}<|MERGE_RESOLUTION|>--- conflicted
+++ resolved
@@ -22,6 +22,7 @@
 const loginRequiredSagas = [
   ...Object.values(delegateStakeSaga),
   watchSendTransactionRequest,
+  watchSendRawTransactionsInSequenceRequest,
   ...Object.values(tokenGrantSaga),
   ...Object.values(copyStakeSaga),
   ...Object.values(subscriptions),
@@ -51,26 +52,7 @@
 
 export function* runTasks() {
   while (true) {
-<<<<<<< HEAD
-    const tasks = yield all(
-      [
-        ...Object.values(messagesSaga),
-        ...Object.values(delegateStakeSaga),
-        watchSendTransactionRequest,
-        watchSendRawTransactionsInSequenceRequest,
-        ...Object.values(tokenGrantSaga),
-        ...Object.values(copyStakeSaga),
-        ...Object.values(subscriptions),
-        ...Object.values(keepTokenBalance),
-        ...Object.values(rewards),
-        ...Object.values(liquidityRewards),
-        ...Object.values(operator),
-        ...Object.values(authrization),
-      ].map(fork)
-    )
-=======
     const tasks = yield all(loginRequiredSagas.map(fork))
->>>>>>> 04b27402
 
     const {
       payload: { address },
