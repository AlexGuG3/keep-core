--- conflicted
+++ resolved
@@ -53,11 +53,7 @@
     <>
       <LoadingOverlay
         isFetching={isFetching}
-<<<<<<< HEAD
-        skeletonComponent={<DataTableSkeleton subtitleWidth={0} />}
-=======
         skeletonComponent={<TokenBalancesOverviewSkeleton />}
->>>>>>> 6439dde7
       >
         <TokenOverview
           totalKeepTokenBalance={totalKeepTokenBalance}
