import React, { useEffect } from "react"
import { useDispatch, useSelector } from "react-redux"
import PageWrapper from "../../components/PageWrapper"
import {
  CheckListBanner,
  HowDoesItWorkBanner,
  DepositForm,
  InitiateDepositModal,
} from "../../components/coverage-pools"
import TokenAmount from "../../components/TokenAmount"
import MetricsTile from "../../components/MetricsTile"
import { APY } from "../../components/liquidity"
import { KEEP } from "../../utils/token.utils"
import { useModal } from "../../hooks/useModal"
<<<<<<< HEAD
import { depositAssetPool } from "../../actions/web3"
import WithdrawAmountForm from "../../components/WithdrawAmountForm"
import resourceTooltipProps from "../../constants/tooltips"
import { Column, DataTable } from "../../components/DataTable"
import moment from "moment"
import { SubmitButton } from "../../components/Button"
import { colors } from "../../constants/colors"
import ProgressBar from "../../components/ProgressBar"
import * as Icons from "../../components/Icons"
import Chip from "../../components/Chip"

const CoveragePoolPage = ({ title, withNewLabel }) => {
  const mockedData = [
    {
      covAmount: "1000000000000000000000",
      timestamp: "1624425850",
    },
  ]
  const cooldownDurationInDays = 14
  const withdrawAvailableDurationInDays = 3
  const shareOfPool = "0"
  const rewards = "0"

=======
import {
  fetchTvlRequest,
  fetchCovPoolDataRequest,
  depositAssetPool,
  fetchAPYRequest,
} from "../../actions/coverage-pool"
import { useWeb3Address } from "../../components/WithWeb3Context"
import { lte } from "../../utils/arithmetics.utils"
import OnlyIf from "../../components/OnlyIf"
import { displayPercentageValue } from "../../utils/general.utils"
import { Skeleton } from "../../components/skeletons"

const CoveragePoolPage = ({ title, withNewLabel }) => {
>>>>>>> c4e5f25e
  const { openConfirmationModal } = useModal()
  const dispatch = useDispatch()
  const {
    totalValueLocked,
    totalValueLockedInUSD,
    isTotalValueLockedFetching,
    // isDataFetching,
    shareOfPool,
    // covBalance,
    // covTotalSupply,
    // error,
    estimatedRewards,
    estimatedKeepBalance,
    apy,
    isApyFetching,
    totalAllocatedRewards,
  } = useSelector((state) => state.coveragePool)
  const keepTokenBalance = useSelector((state) => state.keepTokenBalance)

  const address = useWeb3Address()

  useEffect(() => {
    dispatch(fetchTvlRequest())
    dispatch(fetchAPYRequest())
  }, [dispatch])

  useEffect(() => {
    if (address) {
      dispatch(fetchCovPoolDataRequest(address))
    }
  }, [dispatch, address])

  const onSubmitDepositForm = async (values, awaitingPromise) => {
    const { tokenAmount } = values
    const amount = KEEP.fromTokenUnit(tokenAmount)
    await openConfirmationModal(
      {
        modalOptions: { title: "Initiate Deposit" },
        submitBtnText: "deposit",
        amount,
      },
      InitiateDepositModal
    )
    dispatch(depositAssetPool(amount, awaitingPromise))
  }

  const isWithdrawalCooldownOver = (pendingWithdrawal) => {
    const currentDate = moment()
    const endOfCooldownDate = moment
      .unix(pendingWithdrawal.timestamp)
      .add(cooldownDurationInDays, "days")

    return currentDate.isAfter(endOfCooldownDate)
  }

  const renderProgressBar = (
    withdrawalDate,
    endOfCooldownDate,
    currentDate
  ) => {
    const progressBarValueInMinutes = currentDate.diff(
      withdrawalDate,
      "minutes"
    )
    const progressBarTotalInMinutes = endOfCooldownDate.diff(
      withdrawalDate,
      "minutes"
    )
    return (
      <ProgressBar
        value={progressBarValueInMinutes}
        total={progressBarTotalInMinutes}
        color={colors.secondary}
        bgColor={colors.bgSecondary}
      >
        <ProgressBar.Inline
          height={20}
          className={"pending-withdrawal__progress-bar"}
        />
      </ProgressBar>
    )
  }

  const renderCooldownStatus = (timestamp) => {
    const withdrawalDate = moment.unix(timestamp)
    const currentDate = moment()
    const endOfCooldownDate = moment
      .unix(timestamp)
      .add(cooldownDurationInDays, "days")
    const days = endOfCooldownDate.diff(currentDate, "days")
    const hours = endOfCooldownDate.diff(currentDate, "hours") % 24
    const minutes = endOfCooldownDate.diff(currentDate, "minutes") % 60

    let cooldownStatus = <></>
    if (days >= 0 && hours >= 0 && minutes >= 0) {
      cooldownStatus = (
        <>
          {renderProgressBar(withdrawalDate, endOfCooldownDate, currentDate)}
          <div className={"pending-withdrawal__cooldown-time-container"}>
            <Icons.Time
              width="16"
              height="16"
              className="time-icon time-icon--grey-30"
            />
            <span>
              {days}d {hours}h {minutes}m until available
            </span>
          </div>
        </>
      )
    } else {
      cooldownStatus = <Chip text={"cooldown completed"} size="small" />
    }

    return (
      <div className={"pending-withdrawal__cooldown-status"}>
        {cooldownStatus}
      </div>
    )
  }

  const onSubmitBtn = () => {}

  const onMaxAmountClick = () => {}

  const onCancel = () => {}

  const onSubmit = () => {}

  return (
    <PageWrapper title={title} newPage={withNewLabel}>
      <CheckListBanner />

      <section className="tile coverage-pool__overview">
        <section className="coverage-pool__overview__tvl">
          <h2 className="h2--alt text-grey-70 mb-1">Total Value Locked</h2>
          <TokenAmount
            amount={totalValueLocked}
            amountClassName="h1 text-mint-100"
            symbolClassName="h2 text-mint-100"
            withIcon
          />
          <h3 className="tvl tvl--usd">
            {`$${totalValueLockedInUSD.toString()} USD`}
          </h3>
        </section>
        <div className="coverage-pool__overview__metrics">
          <section className="metrics__apy">
            <h4 className="text-grey-70 mb-1">Rewards Rate</h4>

            <MetricsTile className="bg-mint-10 mr-2">
              <APY
                apy={apy}
                isFetching={isApyFetching}
                className="text-mint-100"
              />
              <h5 className="text-grey-60">annual</h5>
            </MetricsTile>
          </section>
          <section className="metrics__total-rewards">
            <h4 className="text-grey-70 mb-1">Total Rewards</h4>

            <MetricsTile className="bg-mint-10">
              {isTotalValueLockedFetching ? (
                <Skeleton tag="h2" shining color="grey-10" />
              ) : (
                <TokenAmount
                  amount={totalAllocatedRewards}
                  withIcon
                  withSymbol={false}
                  withMetricSuffix
                />
              )}
              <h5 className="text-grey-60">pool lifetime</h5>
            </MetricsTile>
          </section>
        </div>

        {/* TODO add more metrics according to the Figma vies */}
      </section>

      <section className="coverage-pool__deposit-wrapper">
        <section className="tile coverage-pool__deposit-form">
          <h3>Deposit</h3>
          <DepositForm
            onSubmit={onSubmitDepositForm}
            tokenAmount={keepTokenBalance.value}
            apy={apy}
          />
        </section>

        <section className="tile coverage-pool__share-of-pool">
          <h4 className="text-grey-70 mb-3">Your Share of Pool</h4>

          <OnlyIf condition={shareOfPool <= 0}>
            <div className="text-grey-30 text-center">
              You have no balance yet.&nbsp;
              <br />
              <u>Deposit KEEP</u>&nbsp;to see balance.
            </div>
          </OnlyIf>
          <OnlyIf condition={shareOfPool > 0}>
            <div className="flex column center">
              <TokenAmount amount={estimatedKeepBalance} withSymbol={false} />
              <h4 className="text-mint-100">{KEEP.symbol}</h4>
              <div className="text-grey-40 mt-2">
                <b>{displayPercentageValue(shareOfPool * 100, false)}</b>
                &nbsp;of Pool
              </div>
            </div>
          </OnlyIf>
        </section>

        <section className="tile coverage-pool__rewards">
          <h4 className="text-grey-70 mb-3">Your Rewards</h4>
          <OnlyIf condition={lte(estimatedRewards, 0) && shareOfPool <= 0}>
            <div className="text-grey-30 text-center">
              You have no rewards yet.&nbsp;
              <br />
              <u>Deposit KEEP</u>&nbsp;to see rewards.
            </div>
          </OnlyIf>
          <OnlyIf condition={shareOfPool > 0}>
            <div className="flex column center">
              <TokenAmount amount={estimatedRewards} withSymbol={false} />
              <h4 className="text-mint-100">{KEEP.symbol}</h4>
            </div>
          </OnlyIf>
        </section>

        {/*<HowDoesItWorkBanner />*/}

        <section className="tile coverage-pool__withdraw-wrapper">
          <h3>Available to withdraw</h3>
          <TokenAmount
            wrapperClassName={"coverage-pool__token-amount"}
            amount={"100000000000000000000000"}
            withIcon
          />
          <WithdrawAmountForm
            onCancel={onCancel}
            submitBtnText="add keep"
            availableAmount={"10000000000000000"}
            currentAmount={"10000000000000000"}
            onBtnClick={onSubmit}
          />
        </section>
      </section>

      <section className={"tile pending-withdrawal"}>
        <DataTable
          data={mockedData}
          itemFieldId="pendingWithdrawalId"
          title="Pending withdrawal"
          withTooltip
          tooltipProps={resourceTooltipProps.pendingWithdrawal}
          noDataMessage="No pending withdrawals."
        >
          <Column
            header="amount"
            field="covAmount"
            renderContent={({ covAmount }) => {
              return <TokenAmount amount={covAmount} />
            }}
          />
          <Column
            header="withdrawal initiated"
            field="timestamp"
            renderContent={({ timestamp }) => {
              const withdrawalDate = moment.unix(timestamp)
              return (
                <div className={"pending-withdrawal__date"}>
                  <span>{withdrawalDate.format("DD-MM-YYYY")}</span>
                  <span>{withdrawalDate.format("HH:mm:ss")}</span>
                </div>
              )
            }}
          />
          <Column
            header="cooldown status"
            field="timestamp"
            tdClassName={"cooldown-status-column"}
            renderContent={({ timestamp }) => {
              return renderCooldownStatus(timestamp)
            }}
          />
          <Column
            header=""
            renderContent={() => (
              <div className={"pending-withdrawal__button-container"}>
                <SubmitButton
                  className="btn btn-lg btn-primary"
                  onSubmitAction={onSubmitBtn}
                  disabled={!isWithdrawalCooldownOver(mockedData[0])}
                >
                  claim tokens
                </SubmitButton>
              </div>
            )}
          />
        </DataTable>
      </section>
    </PageWrapper>
  )
}

export default CoveragePoolPage<|MERGE_RESOLUTION|>--- conflicted
+++ resolved
@@ -12,31 +12,6 @@
 import { APY } from "../../components/liquidity"
 import { KEEP } from "../../utils/token.utils"
 import { useModal } from "../../hooks/useModal"
-<<<<<<< HEAD
-import { depositAssetPool } from "../../actions/web3"
-import WithdrawAmountForm from "../../components/WithdrawAmountForm"
-import resourceTooltipProps from "../../constants/tooltips"
-import { Column, DataTable } from "../../components/DataTable"
-import moment from "moment"
-import { SubmitButton } from "../../components/Button"
-import { colors } from "../../constants/colors"
-import ProgressBar from "../../components/ProgressBar"
-import * as Icons from "../../components/Icons"
-import Chip from "../../components/Chip"
-
-const CoveragePoolPage = ({ title, withNewLabel }) => {
-  const mockedData = [
-    {
-      covAmount: "1000000000000000000000",
-      timestamp: "1624425850",
-    },
-  ]
-  const cooldownDurationInDays = 14
-  const withdrawAvailableDurationInDays = 3
-  const shareOfPool = "0"
-  const rewards = "0"
-
-=======
 import {
   fetchTvlRequest,
   fetchCovPoolDataRequest,
@@ -48,9 +23,26 @@
 import OnlyIf from "../../components/OnlyIf"
 import { displayPercentageValue } from "../../utils/general.utils"
 import { Skeleton } from "../../components/skeletons"
+import WithdrawAmountForm from "../../components/WithdrawAmountForm"
+import resourceTooltipProps from "../../constants/tooltips"
+import { Column, DataTable } from "../../components/DataTable"
+import moment from "moment"
+import { SubmitButton } from "../../components/Button"
+import { colors } from "../../constants/colors"
+import ProgressBar from "../../components/ProgressBar"
+import * as Icons from "../../components/Icons"
+import Chip from "../../components/Chip"
 
 const CoveragePoolPage = ({ title, withNewLabel }) => {
->>>>>>> c4e5f25e
+  const mockedData = [
+    {
+      covAmount: "1000000000000000000000",
+      timestamp: "1624425850",
+    },
+  ]
+  const cooldownDurationInDays = 14
+  const withdrawAvailableDurationInDays = 3
+
   const { openConfirmationModal } = useModal()
   const dispatch = useDispatch()
   const {
