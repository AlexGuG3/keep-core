--- conflicted
+++ resolved
@@ -65,12 +65,9 @@
           wrappedTokenBalance={KEEP_ETH.wrappedTokenBalance}
           lpBalance={KEEP_ETH.lpBalance}
           isFetching={KEEP_ETH.isFetching}
-<<<<<<< HEAD
           wrapperClassName="keep-eth"
-=======
           addLpTokens={addLpTokens}
           withdrawLiquidityRewards={withdrawLiquidityRewards}
->>>>>>> e3902a81
         />
         <LiquidityRewardCard
           title={LIQUIDITY_REWARD_PAIRS.KEEP_TBTC.label}
@@ -85,12 +82,9 @@
           wrappedTokenBalance={KEEP_TBTC.wrappedTokenBalance}
           lpBalance={KEEP_TBTC.lpBalance}
           isFetching={KEEP_TBTC.isFetching}
-<<<<<<< HEAD
           wrapperClassName="keep-tbtc"
-=======
           addLpTokens={addLpTokens}
           withdrawLiquidityRewards={withdrawLiquidityRewards}
->>>>>>> e3902a81
         />
         <LiquidityRewardCard
           title={LIQUIDITY_REWARD_PAIRS.TBTC_ETH.label}
@@ -105,12 +99,9 @@
           wrappedTokenBalance={TBTC_ETH.wrappedTokenBalance}
           lpBalance={TBTC_ETH.lpBalance}
           isFetching={TBTC_ETH.isFetching}
-<<<<<<< HEAD
           wrapperClassName="tbtc-eth"
-=======
           addLpTokens={addLpTokens}
           withdrawLiquidityRewards={withdrawLiquidityRewards}
->>>>>>> e3902a81
         />
       </CardContainer>
     </PageWrapper>
