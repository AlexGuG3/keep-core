import React, { useMemo } from "react"
import BigNumber from "bignumber.js"
import DoubleIcon from "./DoubleIcon"
import * as Icons from "./Icons"
import { SubmitButton } from "./Button"
import Card from "./Card"
import { displayAmount } from "../utils/token.utils"
import { gt } from "../utils/arithmetics.utils"
import { Skeleton } from "./skeletons"

const LiquidityRewardCard = ({
  title,
  liquidityPairContractName,
  MainIcon,
  SecondaryIcon,
  viewPoolLink,
  // Percentage of the deposited liquidity tokens in the `LPRewards` pool.
  percentageOfTotalPool,
  // Current reward balance earned in `LPRewards` contract.
  rewardBalance,
  // Balance of the wrapped token.
  wrappedTokenBalance,
  // Balance of wrapped token deposited in the `LPRewards` contract.
  lpBalance,
  isFetching,
  addLpTokens,
  withdrawLiquidityRewards,
}) => {


  const formattedPercentageOfTotalPool = useMemo(() => {
    const bn = new BigNumber(percentageOfTotalPool)
    return bn.isLessThan(0.01) && bn.isGreaterThan(0)
      ? "<0.01"
      : bn.decimalPlaces(2, BigNumber.ROUND_DOWN)
  }, [percentageOfTotalPool])

  return (
    <Card className={"liquidity__card tile"}>
      <Icons.SantaHat className="liquidity-card__santa-hat" />
      <div className={"liquidity__card-title"}>
        <DoubleIcon
          MainIcon={MainIcon}
          SecondaryIcon={SecondaryIcon}
          className={`liquidity__double-icon-container`}
        />
        <h2 className={"h2--alt text-grey-70"}>{title}</h2>
      </div>
      <h4 className="liquidity__card-subtitle text-grey-40">
        Uniswap Pool&nbsp;
        <a href={viewPoolLink} className="text-small">
          View pool
        </a>
      </h4>
      <div className={"liquidity__info text-grey-60"}>
        <div className={"liquidity__info-tile bg-mint-10"}>
          <h2 className={"liquidity__info-tile__title text-mint-100"}>200%</h2>
          <h6>Anual % yield</h6>
        </div>
        <div className={"liquidity__info-tile bg-mint-10"}>
          {isFetching ? (
            <Skeleton tag="h2" shining color="mint-20" />
          ) : (
            <h2
              className={"liquidity__info-tile__title text-mint-100"}
            >{`${formattedPercentageOfTotalPool}%`}</h2>
          )}
          <h6>% of total pool</h6>
        </div>
      </div>
      <div className={"liquidity__token-balance"}>
        <span className={"liquidity__token-balance_title text-grey-70"}>
          Reward
        </span>
        <div className={"liquidity__token-balance_values text-grey-70"}>
          <h3 className={"liquidity__token-balance_values_label"}>
            <Icons.KeepOutline />
            <span>KEEP</span>
          </h3>
          {isFetching ? (
            <Skeleton tag="h3" shining color="grey-20" className="ml-3" />
          ) : (
            <h3>{displayAmount(rewardBalance)}</h3>
          )}
        </div>
      </div>
<<<<<<< HEAD
      <div className={"liquidity__add-more-tokens"}>
        <SubmitButton
          className={`btn btn-primary btn-lg w-100`}
          disabled={!gt(wrappedTokenBalance, 0)}
          onSubmitAction={(awaitingPromise) =>
            addLpTokens(
              wrappedTokenBalance,
              liquidityPairContractName,
              awaitingPromise
            )
          }
        >
          add more lp tokens
        </SubmitButton>
      </div>
      <div className={"liquidity__withdraw"}>
        <SubmitButton
          className={"btn btn-primary btn-lg w-100 text-black"}
          disabled={!gt(rewardBalance, 0)}
          onSubmitAction={(awaitingPromise) =>
            withdrawLiquidityRewards(liquidityPairContractName, awaitingPromise)
          }
        >
          withdraw all
        </SubmitButton>
      </div>
=======
      <SubmitButton
        className={`liquidity__add-more-tokens btn btn-primary btn-lg w-100`}
        disabled={!gt(wrappedTokenBalance, 0)}
      >
        add more lp tokens
      </SubmitButton>

      <SubmitButton
        className={"liquidity__withdraw btn btn-secondary btn-lg w-100"}
        disabled={!gt(lpBalance, 0)}
      >
        withdraw all
      </SubmitButton>
>>>>>>> 72be485b
    </Card>
  )
}

export default LiquidityRewardCard<|MERGE_RESOLUTION|>--- conflicted
+++ resolved
@@ -26,7 +26,6 @@
   addLpTokens,
   withdrawLiquidityRewards,
 }) => {
-
 
   const formattedPercentageOfTotalPool = useMemo(() => {
     const bn = new BigNumber(percentageOfTotalPool)
@@ -84,48 +83,29 @@
           )}
         </div>
       </div>
-<<<<<<< HEAD
-      <div className={"liquidity__add-more-tokens"}>
-        <SubmitButton
-          className={`btn btn-primary btn-lg w-100`}
-          disabled={!gt(wrappedTokenBalance, 0)}
-          onSubmitAction={(awaitingPromise) =>
-            addLpTokens(
-              wrappedTokenBalance,
-              liquidityPairContractName,
-              awaitingPromise
-            )
-          }
-        >
-          add more lp tokens
-        </SubmitButton>
-      </div>
-      <div className={"liquidity__withdraw"}>
-        <SubmitButton
-          className={"btn btn-primary btn-lg w-100 text-black"}
-          disabled={!gt(rewardBalance, 0)}
-          onSubmitAction={(awaitingPromise) =>
-            withdrawLiquidityRewards(liquidityPairContractName, awaitingPromise)
-          }
-        >
-          withdraw all
-        </SubmitButton>
-      </div>
-=======
       <SubmitButton
         className={`liquidity__add-more-tokens btn btn-primary btn-lg w-100`}
         disabled={!gt(wrappedTokenBalance, 0)}
+        onSubmitAction={(awaitingPromise) =>
+          addLpTokens(
+            wrappedTokenBalance,
+            liquidityPairContractName,
+            awaitingPromise
+          )
+        }
       >
         add more lp tokens
       </SubmitButton>
 
       <SubmitButton
         className={"liquidity__withdraw btn btn-secondary btn-lg w-100"}
-        disabled={!gt(lpBalance, 0)}
+        disabled={!gt(rewardBalance, 0)}
+        onSubmitAction={(awaitingPromise) =>
+          withdrawLiquidityRewards(liquidityPairContractName, awaitingPromise)
+        }
       >
         withdraw all
       </SubmitButton>
->>>>>>> 72be485b
     </Card>
   )
 }
