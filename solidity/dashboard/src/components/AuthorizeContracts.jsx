--- conflicted
+++ resolved
@@ -1,17 +1,9 @@
-<<<<<<< HEAD
-import React from 'react'
-import AddressShortcut from './AddressShortcut'
-import { SubmitButton } from './Button'
-import { ETHERSCAN_DEFAULT_URL } from '../constants/constants'
-import { DataTable, Column } from './DataTable'
-import Tile from './Tile'
-=======
 import React from "react"
 import AddressShortcut from "./AddressShortcut"
 import { SubmitButton } from "./Button"
 import { ETHERSCAN_DEFAULT_URL } from "../constants/constants"
 import { DataTable, Column } from "./DataTable"
->>>>>>> 3b0d2e41
+import Tile from "./Tile"
 
 const AuthorizeContracts = ({
   contracts,
@@ -19,14 +11,8 @@
   onAuthorizeSuccessCallback,
 }) => {
   return (
-<<<<<<< HEAD
     <Tile title="Authorize Contracts">
-      <DataTable data={contracts || []} itemFieldId={'contractAddress'}>
-=======
-    <section className="tile">
-      <h3 className="text-grey-60">Authorize Contracts</h3>
       <DataTable data={contracts || []} itemFieldId={"contractAddress"}>
->>>>>>> 3b0d2e41
         <Column
           header="contract address"
           field="contractAddress"
