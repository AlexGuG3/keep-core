import React, { useContext } from "react"
import { Web3Context } from "./WithWeb3Context"
import { useShowMessage, messageType } from "./Message"
import { SubmitButton } from "./Button"
import { useModal } from "../hooks/useModal"
import { ViewAddressInBlockExplorer } from "./ViewInBlockExplorer"
<<<<<<< HEAD
import { ContractsLoaded } from "../contracts"
=======
import { contracts } from "../contracts"
import { withConfirmationModal } from "./ConfirmationModal"
>>>>>>> 49a83667

const confirmationModalOptions = {
  modalOptions: { title: "Are you sure?" },
  title: "You’re about to undelegate.",
  subtitle:
    "Undelegating will return all of your tokens to their owner. There is an undelegation period of 1 week until the tokens will be completely undelegated.",
  btnText: "undelegate",
  confirmationText: "UNDELEGATE",
}

const UndelegateStakeButton = (props) => {
  const web3Context = useContext(Web3Context)
  const { yourAddress, stakingContract } = web3Context
  const showMessage = useShowMessage()
  const { openConfirmationModal } = useModal()

  const undelegate = async (onTransactionHashCallback) => {
    const { operator, isInInitializationPeriod, isFromGrant } = props

    try {
      if (isInInitializationPeriod && isFromGrant) {
<<<<<<< HEAD
        const { tokenStakingEscrow } = await ContractsLoaded
        await openConfirmationModal({
          title: "You’re about to cancel tokens.",
          subtitle: (
            <>
              <span>Canceling will deposit delegated tokens in the</span>
              &nbsp;
              <span>
                <ViewAddressInBlockExplorer
                  address={tokenStakingEscrow.options.address}
                  text="TokenStakingEscrow contract."
                />
              </span>
              <p>You can withdraw them via Release tokens.</p>
            </>
          ),
          btnText: "cancel",
          confirmationText: "CANCEL",
        })
=======
        await openConfirmationModal(
          {
            modalOptions: { title: "Are you sure?" },
            title: "You’re about to cancel tokens.",
            btnText: "cancel",
            confirmationText: "CANCEL",
          },
          withConfirmationModal(ConfirmCancelingFromGrant)
        )
>>>>>>> 49a83667
      } else {
        await openConfirmationModal(confirmationModalOptions)
      }

      await stakingContract.methods[
        isInInitializationPeriod ? "cancelStake" : "undelegate"
      ](operator)
        .send({ from: yourAddress })
        .on("transactionHash", onTransactionHashCallback)
      showMessage({
        type: messageType.SUCCESS,
        title: "Success",
        content: "Undelegate transaction successfully completed",
      })
    } catch (error) {
      if (!error.type || error.type !== "canceled") {
        showMessage({
          type: messageType.ERROR,
          title: "Undelegate action has failed ",
          content: error.message,
        })
      }
      throw error
    }
  }

  return (
    <SubmitButton
      className={props.btnClassName}
      onSubmitAction={undelegate}
      pendingMessageTitle="Undelegate transaction is pending..."
      successCallback={props.successCallback}
      disabled={props.disabled}
    >
      {props.isInInitializationPeriod ? "cancel" : props.btnText}
    </SubmitButton>
  )
}

UndelegateStakeButton.defaultProps = {
  btnClassName: "btn btn-primary btn-sm",
  btnText: "undelegate",
  isInInitializationPeriod: false,
  successCallback: () => {},
  isFromGrant: false,
  disabled: false,
}

export default UndelegateStakeButton

const ConfirmCancelingFromGrant = () => {
  return (
    <>
      <span>Canceling will deposit delegated tokens in the</span>
      &nbsp;
      <span>
        <ViewAddressInBlockExplorer
          address={contracts.tokenStakingEscrow.options.address}
          text="TokenStakingEscrow contract."
        />
      </span>
      <p>You can withdraw them via Release tokens.</p>
    </>
  )
}<|MERGE_RESOLUTION|>--- conflicted
+++ resolved
@@ -4,12 +4,8 @@
 import { SubmitButton } from "./Button"
 import { useModal } from "../hooks/useModal"
 import { ViewAddressInBlockExplorer } from "./ViewInBlockExplorer"
-<<<<<<< HEAD
 import { ContractsLoaded } from "../contracts"
-=======
-import { contracts } from "../contracts"
 import { withConfirmationModal } from "./ConfirmationModal"
->>>>>>> 49a83667
 
 const confirmationModalOptions = {
   modalOptions: { title: "Are you sure?" },
@@ -31,37 +27,17 @@
 
     try {
       if (isInInitializationPeriod && isFromGrant) {
-<<<<<<< HEAD
         const { tokenStakingEscrow } = await ContractsLoaded
-        await openConfirmationModal({
-          title: "You’re about to cancel tokens.",
-          subtitle: (
-            <>
-              <span>Canceling will deposit delegated tokens in the</span>
-              &nbsp;
-              <span>
-                <ViewAddressInBlockExplorer
-                  address={tokenStakingEscrow.options.address}
-                  text="TokenStakingEscrow contract."
-                />
-              </span>
-              <p>You can withdraw them via Release tokens.</p>
-            </>
-          ),
-          btnText: "cancel",
-          confirmationText: "CANCEL",
-        })
-=======
         await openConfirmationModal(
           {
             modalOptions: { title: "Are you sure?" },
             title: "You’re about to cancel tokens.",
             btnText: "cancel",
             confirmationText: "CANCEL",
+            tokenStakingEscrowAddress: tokenStakingEscrow.options.address,
           },
           withConfirmationModal(ConfirmCancelingFromGrant)
         )
->>>>>>> 49a83667
       } else {
         await openConfirmationModal(confirmationModalOptions)
       }
@@ -112,14 +88,14 @@
 
 export default UndelegateStakeButton
 
-const ConfirmCancelingFromGrant = () => {
+const ConfirmCancelingFromGrant = ({ tokenStakingEscrowAddress }) => {
   return (
     <>
       <span>Canceling will deposit delegated tokens in the</span>
       &nbsp;
       <span>
         <ViewAddressInBlockExplorer
-          address={contracts.tokenStakingEscrow.options.address}
+          address={tokenStakingEscrowAddress}
           text="TokenStakingEscrow contract."
         />
       </span>
