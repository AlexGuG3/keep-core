--- conflicted
+++ resolved
@@ -8,12 +8,9 @@
   simple = false,
   delay = 300,
   className = "",
-<<<<<<< HEAD
   shouldShowTooltip = true,
   contentWrapperStyles = {},
-=======
   tooltipContentWrapperClassName = "",
->>>>>>> cd7cd62c
 }) => {
   const timeout = useRef(null)
   const [active, setActive] = useState(false)
@@ -37,6 +34,10 @@
     }, delay)
   }
 
+  const _wrapperClassName = `tooltip__content-wrapper ${
+    tooltipContentWrapperClassName ? tooltipContentWrapperClassName : ""
+  }`
+
   return (
     <div
       className={`tooltip${
@@ -53,22 +54,14 @@
       <CSSTransition
         in={shouldShowTooltip ? active : false}
         timeout={delay}
-        classNames={`tooltip__content-wrapper ${
-          tooltipContentWrapperClassName ? tooltipContentWrapperClassName : ""
-        }`}
+        classNames={_wrapperClassName}
         unmountOnExit
         onEnter={showTooltip}
         onExited={hideTooltip}
       >
         <div
-<<<<<<< HEAD
-          className="tooltip__content-wrapper"
+          className={_wrapperClassName}
           style={contentWrapperStyles}
-=======
-          className={`tooltip__content-wrapper ${
-            tooltipContentWrapperClassName ? tooltipContentWrapperClassName : ""
-          }`}
->>>>>>> cd7cd62c
           onMouseEnter={showTooltip}
           onMouseLeave={hideTooltip}
         >
