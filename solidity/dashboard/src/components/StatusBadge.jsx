import React from 'react'
import { PENDING_STATUS, COMPLETE_STATUS } from '../constants/constants'
import * as Icons from './Icons'

export const BADGE_STATUS = {
  [PENDING_STATUS]: { textClassName: 'text-grey-70 text-normal', bgClassName: 'bg-pending', icon: <Icons.PendingBadge /> },
  [COMPLETE_STATUS]: { textClassName: 'text-success', bgClassName: 'bg-success', icon: <Icons.OKBadge /> },
}

const badgeStyle = { padding: '0.1rem 0.5rem', borderRadius: '100px' }

<<<<<<< HEAD
const StatusBadge = ({ status, text, className }) => {
  return (
    <span
=======
const StatusBadge = ({ status, text, className, onlyIcon }) => {
  return onlyIcon ?
    <div className="flex row center" >
      {status.icon}
      <span style={{ marginLeft: '0.5rem' }}>{text}</span>
    </div>
    :
    <div
>>>>>>> 1cd1be23
      className={`${status.textClassName} ${status.bgClassName} text-label text-normal ${className}`}
      style={badgeStyle}
    >
      {text}
<<<<<<< HEAD
    </span>
  )
=======
    </div>
}

StatusBadge.defaultProps = {
  onlyIcon: false,
>>>>>>> 1cd1be23
}

export default React.memo(StatusBadge)<|MERGE_RESOLUTION|>--- conflicted
+++ resolved
@@ -9,34 +9,23 @@
 
 const badgeStyle = { padding: '0.1rem 0.5rem', borderRadius: '100px' }
 
-<<<<<<< HEAD
-const StatusBadge = ({ status, text, className }) => {
-  return (
-    <span
-=======
 const StatusBadge = ({ status, text, className, onlyIcon }) => {
   return onlyIcon ?
-    <div className="flex row center" >
+    <span className="flex row center" >
       {status.icon}
       <span style={{ marginLeft: '0.5rem' }}>{text}</span>
-    </div>
+    </span>
     :
-    <div
->>>>>>> 1cd1be23
+    <span
       className={`${status.textClassName} ${status.bgClassName} text-label text-normal ${className}`}
       style={badgeStyle}
     >
       {text}
-<<<<<<< HEAD
     </span>
-  )
-=======
-    </div>
 }
 
 StatusBadge.defaultProps = {
   onlyIcon: false,
->>>>>>> 1cd1be23
 }
 
 export default React.memo(StatusBadge)