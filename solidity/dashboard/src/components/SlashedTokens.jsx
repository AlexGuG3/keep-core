--- conflicted
+++ resolved
@@ -1,19 +1,9 @@
-<<<<<<< HEAD
-import React from 'react'
-import SlashedTokensList from './SlashedTokensList'
-import { LoadingOverlay } from './Loadable'
-import { useFetchData } from '../hooks/useFetchData'
-import { slashedTokensService } from '../services/slashed-tokens.service'
-import Tile from './Tile'
-=======
 import React from "react"
 import SlashedTokensList from "./SlashedTokensList"
 import { LoadingOverlay } from "./Loadable"
 import { useFetchData } from "../hooks/useFetchData"
 import { slashedTokensService } from "../services/slashed-tokens.service"
-import SpeechBubbleInfo from "./SpeechBubbleInfo"
 import Tile from "./Tile"
->>>>>>> 2d1e1ed9
 
 const SlashedTokens = (props) => {
   const [state] = useFetchData(slashedTokensService.fetchSlashedTokens, [])
@@ -21,27 +11,20 @@
 
   return (
     <LoadingOverlay isFetching={isFetching}>
-<<<<<<< HEAD
       <Tile
         title="Slashed Tokens"
         id="slashed-tokens"
         withTooltip
         tooltipProps={{
-          text:
+          text: (
             <>
-              A &nbsp;<span className="text-bold">slash</span>&nbsp;
-              is a penalty for signing group misbehavior. It results in a removal of a portion of your delegated KEEP tokens.
+              A &nbsp;<span className="text-bold">slash</span>&nbsp; is a
+              penalty for signing group misbehavior. It results in a removal of
+              a portion of your delegated KEEP tokens.
             </>
+          ),
         }}
       >
-=======
-      <Tile title="Slashed Tokens" id="slashed-tokens">
-        <SpeechBubbleInfo>
-          A &nbsp;<span className="text-bold">slash</span>&nbsp; is a penalty
-          for signing group misbehavior. It results in a removal of a portion of
-          your delegated KEEP tokens.
-        </SpeechBubbleInfo>
->>>>>>> 2d1e1ed9
         <SlashedTokensList slashedTokens={data} />
       </Tile>
     </LoadingOverlay>
