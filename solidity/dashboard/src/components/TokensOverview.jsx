--- conflicted
+++ resolved
@@ -1,15 +1,7 @@
-<<<<<<< HEAD
-import React from 'react'
-import { displayAmount } from '../utils/general.utils'
-import TokenGrantsOverview from './TokenGrantsOverview'
-import moment from 'moment'
-import Tile from './Tile'
-=======
 import React from "react"
 import { displayAmount } from "../utils/general.utils"
 import TokenGrantsOverview from "./TokenGrantsOverview"
 import moment from "moment"
->>>>>>> 3b0d2e41
 
 const TokensOverview = ({
   undelegationPeriod,
