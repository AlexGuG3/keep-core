--- conflicted
+++ resolved
@@ -1,9 +1,8 @@
-<<<<<<< HEAD
-import React from 'react'
-import TokenGrantOverview from './TokenGrantOverview'
-import { useTokensPageContext } from '../contexts/TokensPageContext'
-import OwnedTokensOverview from './OwnedTokensOverview.jsx'
-import { add } from '../utils/arithmetics.utils'
+import React from "react"
+import TokenGrantOverview from "./TokenGrantOverview"
+import { useTokensPageContext } from "../contexts/TokensPageContext"
+import OwnedTokensOverview from "./OwnedTokensOverview.jsx"
+import { add } from "../utils/arithmetics.utils"
 
 const TokensOverview = (props) => {
   const {
@@ -14,54 +13,17 @@
     ownedTokensDelegationsBalance,
   } = useTokensPageContext()
 
-  return tokensContext === 'granted' ?
-    <TokenGrantOverview selectedGrant={selectedGrant} /> :
+  return tokensContext === "granted" ? (
+    <TokenGrantOverview selectedGrant={selectedGrant} />
+  ) : (
     <OwnedTokensOverview
       keepBalance={keepTokenBalance}
-      stakedBalance={add(ownedTokensUndelegationsBalance, ownedTokensDelegationsBalance)}
+      stakedBalance={add(
+        ownedTokensUndelegationsBalance,
+        ownedTokensDelegationsBalance
+      )}
     />
-=======
-import React from "react"
-import { displayAmount } from "../utils/general.utils"
-import TokenGrantsOverview from "./TokenGrantsOverview"
-import moment from "moment"
-
-const TokensOverview = ({
-  undelegationPeriod,
-  keepBalance,
-  stakingBalance,
-  pendingUndelegationBalance,
-}) => {
-  const estimatedUndelegationPeriod = moment()
-    .add(undelegationPeriod, "seconds")
-    .fromNow(true)
-
-  return (
-    <section id="tokens-overview" className="tile">
-      <TokenGrantsOverview />
-      <hr />
-      <section>
-        <h4 className="text-grey-60">Owned Tokens</h4>
-        <h2 className="balance">{displayAmount(keepBalance)}</h2>
-        <div className="text-samll">
-          Staked Owned Tokens: {displayAmount(stakingBalance)}
-          <p className="text-smaller text-grey-30">
-            Tokens you own that are delegated to an operator and doing work on
-            the network.
-          </p>
-        </div>
-        <div className="text-samll">
-          Pending Undelegated Tokens:{" "}
-          {displayAmount(pendingUndelegationBalance)}
-          <p className="text-smaller text-grey-30">
-            Stake undelegated from an operator. Estimated{" "}
-            {estimatedUndelegationPeriod} until available.
-          </p>
-        </div>
-      </section>
-    </section>
   )
->>>>>>> 2d1e1ed9
 }
 
 export default TokensOverview