--- conflicted
+++ resolved
@@ -215,13 +215,7 @@
       const bondedEth = operatorBondingDataMap.get(
         operators[i][0]
       )
-<<<<<<< HEAD
         ? operatorBondingDataMap.get(operators[i][0])
-=======
-        ? operatorBondingDataMap.get(
-            web3Utils.toChecksumAddress(operators[i][0])
-          )
->>>>>>> ac4ffe07
         : 0
 
       const bonding = {
@@ -340,8 +334,6 @@
   const managedGrantAddresses = await fetchManagedGrantAddresses(
     web3Context,
     yourAddress
-<<<<<<< HEAD
-=======
   )
   for (let i = 0; i < managedGrantAddresses.length; ++i) {
     const managedGrantAddress = managedGrantAddresses[i]
@@ -351,7 +343,6 @@
       TOKEN_GRANT_CONTRACT_NAME,
       "getGranteeOperators",
       managedGrantAddress
->>>>>>> ac4ffe07
     )
     for (let i = 0; i < managedGrantAddresses.length; ++i) {
       const managedGrantAddress = managedGrantAddresses[i]
@@ -366,6 +357,7 @@
           operators.set(web3Utils.toChecksumAddress(operatorsOfManagedGrant[i]), false)
         }
     }
+  }
 
   // operators of authorizer
   const operatorsOfAuthorizer = await fetchOperatorsOfAuthorizer(web3Context)
