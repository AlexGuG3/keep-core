button, .btn {
  display: inline-block;
  border: none;
  padding: 0.75rem 1.5rem;
  font-size: 1rem;
  border-radius: 0 !important;
  margin: 0;
  text-decoration: none;
  text-align: center;
  white-space: nowrap;
  vertical-align: middle;
  touch-action: manipulation;
  user-select: none;
  background-image: none;
  font-variant: small-caps;
  cursor: pointer;
  transition: all ease-in-out .25s;

  font-style: normal;
  font-variant: small-caps;
  font-feature-settings: 'tnum' on, 'lnum' on;
  letter-spacing: 0.08rem;
  line-height: 145%;

  &:hover:disabled, &hover[disabled] {
    cursor: not-allowed;
  }
}

.btn {
  &-lg {
    padding: 1rem 2.5rem !important;
    font-size: 1.125rem !important;
  }

  &-md {
    padding: 0.875rem 2rem !important;
    font-size: 1.125rem !important;
  }

  &-sm {
    padding: 0.325rem 0.75rem !important;
    font-size: 0.95rem !important;
  }

  &-primary {
    font-weight: bold;
    font-size: 1.125rem;
    background-color: @color-black;
    border-color: @color-black;
    color: @primary-color;
    padding: 1rem 2.5rem;

    &:hover, &:hover:enabled, &:focus {
      color: @white;
    }

<<<<<<< HEAD
    &:active, :active:enabled {
=======
    &:active, &:active:enabled {
>>>>>>> 08eba78a
      background-color: @primary-color;
      border-color: @primary-color;
      color: @color-black;
    }

    &:disabled, &[disabled] {
      background-color: @color-grey-20;
      border-color: @color-grey-20;
      color: @color-grey-30;
    }
  }

  &-secondary, &-transparent, &-tertiary {
    font-style: normal;
    font-weight: 500;
    font-size: 1.125rem;
    position: relative;
    background-color: @white;
    border: 0.5px solid @color-black;
    color: @color-black;
    padding: 0.875rem 2rem;

    &:after {
      position: absolute;
      content: "";
      opacity: 0;
      background-color: @color-black;
      width: calc(100% + 1px;);
      height: 3px;
      bottom: -3.5px;
      left: -0.5px;
      transition: all 0.25s ease-in-out;
    }

<<<<<<< HEAD
    &:hover, :hover:enabled, &:focus {
=======
    &:hover, &:hover:enabled, &:focus {
>>>>>>> 08eba78a
      &:after {
        opacity: 1;
      }
    }

    &:active, &:active:enabled {
      &:after {
        background-color: @primary-color;
        opacity: 1;
      }
    }

    &:disabled, &[disabled] {
      border-color: @color-grey-20;
      color: @color-grey-20;
    }
  }

  &-transparent {
    background-color: transparent;
  }

  &-tertiary {
    font-weight: normal;
    font-size: 0.95rem;
    padding: 0.325rem 0.75rem;    
  }
}

.button-content {
  &-enter, &-exit {
    opacity: 0;

    &-active {
      opacity: 1;
      transition: opacity .5s ease-in;
    }
  }
}

.btn.disabled,
.btn[disabled],
fieldset[disabled] .btn {
  opacity: 0.5;

  &.pending {
    background-color: @color-black;
    border-color: @color-black;
  }

  &.pending, .btn-success& {
    opacity: 1;
  }
}

.btn-success,
.btn-success[disabled] {
  opacity: 1;
  font-weight: bold;
  color: @color-black;
  background-color: @primary-color;
  border-color:  @primary-color;

  &:hover,
  &:focus,
  &:active,
  &.active.focus,
  &.active,
  &.focus {
    background-color: @primary-color;
    border-color:  @primary-color;
  }
}

a.btn {
  text-decoration: none !important;
}<|MERGE_RESOLUTION|>--- conflicted
+++ resolved
@@ -55,11 +55,7 @@
       color: @white;
     }
 
-<<<<<<< HEAD
-    &:active, :active:enabled {
-=======
     &:active, &:active:enabled {
->>>>>>> 08eba78a
       background-color: @primary-color;
       border-color: @primary-color;
       color: @color-black;
@@ -94,11 +90,7 @@
       transition: all 0.25s ease-in-out;
     }
 
-<<<<<<< HEAD
-    &:hover, :hover:enabled, &:focus {
-=======
     &:hover, &:hover:enabled, &:focus {
->>>>>>> 08eba78a
       &:after {
         opacity: 1;
       }
