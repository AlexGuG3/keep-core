--- conflicted
+++ resolved
@@ -69,7 +69,7 @@
 // TODO: apply a mobile-first approach when the mobile views are ready.
 #root {
   overflow: hidden;
-  
+
   .app__header {
     grid-area: side-bar;
     display: flex;
@@ -78,24 +78,23 @@
     border-right: 1px solid @color-grey-30;
     overflow-x: hidden;
     transition: 0.5s ease;
-  
+
     .app-logo {
       padding: 1.5rem 1rem 2.75rem;
     }
   }
-  
+
   .app__content {
     grid-area: content;
     overflow-x: scroll;
-  
+
     background-color: @color-grey-20;
-<<<<<<< HEAD
-  
+
       .header {
         position: sticky;
         top: 0;
       }
-  
+
       main {
         margin-left: auto;
         margin-right: auto;
@@ -104,7 +103,7 @@
         padding-top: 2.5rem;
       }
   }
-  
+
   .app__footer {
     grid-area: footer;
     background: @side-menu-color;
@@ -114,16 +113,6 @@
     display: flex;
     flex-direction: column;
     justify-content: flex-end;
-=======
-
-    main {
-      margin-left: auto;
-      margin-right: auto;
-      margin-bottom: 5rem;
-      padding: 1rem;
-      padding-top: 2.5rem;
-    }
->>>>>>> 49a94c7d
   }
 }
 
@@ -135,7 +124,7 @@
   //   ul {
   //     margin: 0 2rem;
   //   }
-  
+
   //   .signature {
   //     margin: 0;
   //     margin-left: auto;
@@ -221,7 +210,7 @@
     visibility: visible;
     z-index: 10;
     overflow-x: visible;
-    
+
     ul > .account-address, .web3 {
       visibility: hidden;
     }
