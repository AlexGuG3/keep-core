@import 'vars';
@import 'typography';
@import 'buttons';
@import 'forms';
@import 'messages';
@import 'indicator';
@import 'menu-button';
@import 'rewards';
@import 'address-shortcut';
@import 'no-data.less';
@import 'commons.less';
@import 'withdrawal-rewards-history.less';
@import 'operator-page.less';
@import 'dropdown.less';
@import 'network-status.less';
@import 'step-nav.less';
@import 'modal.less';
@import 'progress-bar.less';
@import 'banner.less';
@import 'tooltip.less';
@import 'datatable.less';
@import 'wallet-options.less';
@import 'delegate-stake-form.less';
@import 'token-grants-page.less';
@import 'choose-wallet-address.less';
@import 'skeletons.less';
@import 'resources-page.less';
@import 'tags.less';
@import 'copy-stake-page.less';
@import 'badge.less';
@import 'footer.less';
@import 'side-menu.less';
@import 'header.less';
@import 'web3-status.less';
@import 'chip.less';
@import 'overview-page.less';
@import 'empty-states.less';
@import 'wallet-tokens-page.less';
@import 'granted-tokens-page.less';

* {
  margin: 0;
  padding: 0;
  box-sizing: border-box;
  -webkit-font-smoothing: antialiased;
  -moz-osx-font-smoothing: grayscale;
}

html {
  background: @background-color;
}

html, body, #root {
  height: 100vh;
  width: 100vw;
}

ul {
  list-style: none !important;
  padding-left: 0;
}

// TODO: apply a mobile-first approach when the mobile views are ready.
#root {
  display: grid;
  grid-template-columns: @side-menu-width 1fr;
  grid-template-rows: 1fr;
  grid-auto-rows: auto;
  grid-template-areas:
    "side-bar content"
    "footer content";
  overflow: hidden;

  .app__header {
    grid-area: side-bar;
    display: flex;
    flex-direction: column;
    background: @side-menu-color;
    border-right: 1px solid @color-grey-30;
    overflow-x: hidden;
    transition: 0.5s ease;

    .app-logo {
<<<<<<< HEAD
      margin: 1.5rem 1rem 2rem;
=======
      padding: 1.5rem 1rem 2.75rem;
>>>>>>> dea53b49
    }
  }

  .app__content {
    grid-area: content;
    overflow-x: scroll;

    background-color: @color-grey-20;

      main {
        margin-left: auto;
        margin-right: auto;
        margin-bottom: 5rem;
        padding: 1rem;
        padding-top: 2.5rem;
      }
  }

  .app__footer {
    grid-area: footer;
    background: @side-menu-color;
    border-right: 1px solid @color-grey-30;
    padding: 1.5rem 1.5rem;
    // Push footer content to the bottom.
    display: flex;
    flex-direction: column;
    justify-content: flex-end;
  }
}

@media screen and (min-width: 576px) {
  // footer {
  //   flex-direction: row;
  //   align-items: flex-start;

  //   ul {
  //     margin: 0 2rem;
  //   }

  //   .signature {
  //     margin: 0;
  //     margin-left: auto;
  //     text-align: right;
  //   }
  // }
}

@media screen and (min-width: 700px) {
 .header {
    > .web3 {
      display: flex;
    }
  }

  // .side-menu {
  //   ul > .web3 {
  //     visibility: hidden;
  //   }
  // }
}

@media screen and (min-width: 750px) {
  .header {
    > .account-address {
        display: block;
      }
  }

  // .side-menu {
  //   ul > .account-address {
  //     visibility: hidden;
  //   }
  // }
}

@media screen and (min-width: 1000px) {
  .header {
     > .web3 {
       visibility: visible;
     }
   }



  #root {
    .app__content {
      main {
        max-width: 1400px;
      }
    }
  }
  //  main {
  //    > .content-wrapper > .content {
  //     max-width: 1400px;
  //    }
  //  }
}

@media screen and (min-width: 1250px) {
  .header {
    > .logo {
      width: @logo-width;
    }

    > .web3 {
      min-width: 30%;
      justify-content: flex-start;
      margin-right: auto;
    }

    > .account-address {
      margin-right: 1.5rem;
    }

    > .menu-button {
      display: none;
    }
  }

  .side-menu {
    width: @side-menu-width;
    visibility: visible;
    z-index: 10;
    overflow-x: visible;

    ul > .account-address, .web3 {
      visibility: hidden;
    }
  }
}<|MERGE_RESOLUTION|>--- conflicted
+++ resolved
@@ -81,11 +81,7 @@
     transition: 0.5s ease;
 
     .app-logo {
-<<<<<<< HEAD
       margin: 1.5rem 1rem 2rem;
-=======
-      padding: 1.5rem 1rem 2.75rem;
->>>>>>> dea53b49
     }
   }
 
