export const colors = {
  primary: '#48dbb4',
  secondary: '#7850CD',
  success: '#118263',
  error: '#b70a0a',
  disabled: '#818181',
  brown: '#AC6E16',
  black: '#0A0806',
  grey: '#C4C4C4',
  darkGrey: '#AAAAAA',
  lightGrey: '#E6E6E6',
  bgSuccess: '#D7F6EE',
<<<<<<< HEAD
  pending: '#FF9900',
  bgPending: '#F8E9D3',
=======
  bgSecondary: '#EFE8FF',
>>>>>>> 0d4d7656
}<|MERGE_RESOLUTION|>--- conflicted
+++ resolved
@@ -10,10 +10,7 @@
   darkGrey: '#AAAAAA',
   lightGrey: '#E6E6E6',
   bgSuccess: '#D7F6EE',
-<<<<<<< HEAD
   pending: '#FF9900',
   bgPending: '#F8E9D3',
-=======
   bgSecondary: '#EFE8FF',
->>>>>>> 0d4d7656
 }