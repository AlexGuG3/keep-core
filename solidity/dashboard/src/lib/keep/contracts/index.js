import KeepToken from "@keep-network/keep-core/artifacts/KeepToken.json"
import TokenStaking from "@keep-network/keep-core/artifacts/TokenStaking.json"
import TokenGrant from "@keep-network/keep-core/artifacts/TokenGrant.json"
import KeepRandomBeaconOperator from "@keep-network/keep-core/artifacts/KeepRandomBeaconOperator.json"
import BondedECDSAKeepFactory from "@keep-network/keep-ecdsa/artifacts/BondedECDSAKeepFactory.json"
import TBTCSystem from "@keep-network/tbtc/artifacts/TBTCSystem.json"
import KeepBonding from "@keep-network/keep-ecdsa/artifacts/KeepBonding.json"
// import GuaranteedMinimumStakingPolicy from "@keep-network/keep-core/artifacts/GuaranteedMinimumStakingPolicy.json"
// import PermissiveStakingPolicy from "@keep-network/keep-core/artifacts/PermissiveStakingPolicy.json"
import KeepRandomBeaconOperatorStatistics from "@keep-network/keep-core/artifacts/KeepRandomBeaconOperatorStatistics.json"
// import ManagedGrant from "@keep-network/keep-core/artifacts/ManagedGrant.json"
import ManagedGrantFactory from "@keep-network/keep-core/artifacts/ManagedGrantFactory.json"
import TBTCToken from "@keep-network/tbtc/artifacts/TBTCToken.json"
// import Deposit from "@keep-network/tbtc/artifacts/Deposit.json"
// import BondedECDSAKeep from "@keep-network/keep-ecdsa/artifacts/BondedECDSAKeep.json"
import TokenStakingEscrow from "@keep-network/keep-core/artifacts/TokenStakingEscrow.json"
import StakingPortBacker from "@keep-network/keep-core/artifacts/StakingPortBacker.json"
import BeaconRewards from "@keep-network/keep-core/artifacts/BeaconRewards.json"
import ECDSARewardsDistributor from "@keep-network/keep-ecdsa/artifacts/ECDSARewardsDistributor.json"
import LPRewardsKEEPETH from "@keep-network/keep-ecdsa/artifacts/LPRewardsKEEPETH.json"
import LPRewardsTBTCETH from "@keep-network/keep-ecdsa/artifacts/LPRewardsTBTCETH.json"
import LPRewardsKEEPTBTC from "@keep-network/keep-ecdsa/artifacts/LPRewardsKEEPTBTC.json"
import LPRewardsTBTCSaddle from "@keep-network/keep-ecdsa/artifacts/LPRewardsTBTCSaddle.json"
import KeepOnlyPool from "@keep-network/keep-core/artifacts/KeepVault.json"
// import IERC20 from "@keep-network/keep-core/artifacts/IERC20.json"
import SaddleSwap from "../../../contracts-artifacts/SaddleSwap.json"
import AssetPool from "@keep-network/coverage-pools/artifacts/AssetPool.json"
import UnderwriterToken from "@keep-network/coverage-pools/artifacts/UnderwriterToken.json"
import RewardsPool from "@keep-network/coverage-pools/artifacts/RewardsPool.json"
<<<<<<< HEAD
import TBTCV2Token from "@keep-network/tbtc-v2/artifacts/TBTC.json"
import TBTCV2VendingMachine from "@keep-network/tbtc-v2/artifacts/VendingMachine.json"
=======
import RiskManagerV1 from "@keep-network/coverage-pools/artifacts/RiskManagerV1.json"
>>>>>>> 87c878d9

export const KEEP_TOKEN_CONTRACT_NAME = "keepTokenContract"
export const TOKEN_STAKING_CONTRACT_NAME = "stakingContract"
export const TOKEN_GRANT_CONTRACT_NAME = "grantContract"
export const OPERATOR_CONTRACT_NAME = "keepRandomBeaconOperatorContract"
export const REGISTRY_CONTRACT_NAME = "registryContract"
export const KEEP_OPERATOR_STATISTICS_CONTRACT_NAME =
  "keepRandomBeaconOperatorStatistics"
export const MANAGED_GRANT_FACTORY_CONTRACT_NAME = "managedGrantFactoryContract"
export const BONDED_ECDSA_KEEP_FACTORY_CONTRACT_NAME =
  "bondedEcdsaKeepFactoryContract"
export const KEEP_BONDING_CONTRACT_NAME = "keepBondingContract"
export const TBTC_TOKEN_CONTRACT_NAME = "tbtcTokenContract"
export const TBTC_SYSTEM_CONTRACT_NAME = "tbtcSystemContract"
export const TOKEN_STAKING_ESCROW_CONTRACT_NAME = "tokenStakingEscrowContract"
export const OLD_TOKEN_STAKING_CONTRACT_NAME = "oldTokenStakingContract"
export const STAKING_PORT_BACKER_CONTRACT_NAME = "stakingPortBackerContract"
export const LP_REWARDS_TBTC_SADDLE_CONTRACT_NAME =
  "LPRewardsTBTCSaddleContract"
export const LP_REWARDS_KEEP_ETH_CONTRACT_NAME = "LPRewardsKEEPETHContract"
export const LP_REWARDS_TBTC_ETH_CONTRACT_NAME = "LPRewardsTBTCETHContract"
export const LP_REWARDS_KEEP_TBTC_CONTRACT_NAME = "LPRewardsKEEPTBTCContract"
export const KEEP_TOKEN_GEYSER_CONTRACT_NAME = "keepTokenGeyserContract"
export const ECDSA_REWARDS_DISTRRIBUTOR_CONTRACT_NAME =
  "ECDSARewardsDistributorContract"

export const SADDLE_SWAP_CONTRACT_NAME = "saddleSwapContract"
export const SaddleSwapArtifact = SaddleSwap

export const ASSET_POOL_CONTRACT_NAME = "assetPoolContract"
export const COV_TOKEN_CONTRACT_NAME = "covTokenContract"
export const RISK_MANAGER_V1_CONTRACT_NAME = "riskManagerV1Contract"
export const REWARDS_POOL_CONTRACT_NAME = "rewardsPoolContract"

export const RewardsPoolArtifact = RewardsPool

export const TBTCV2_TOKEN_CONTRACT_NAME = "tbtcV2Contract"
export const TBTCV2_VENDING_MACHINE_CONTRACT_NAME = "vendingMachineContract"

const contracts = {
  [KEEP_TOKEN_CONTRACT_NAME]: { artifact: KeepToken },
  [TOKEN_GRANT_CONTRACT_NAME]: { artifact: TokenGrant },
  [OPERATOR_CONTRACT_NAME]: {
    artifact: KeepRandomBeaconOperator,
  },
  [TOKEN_STAKING_CONTRACT_NAME]: {
    artifact: TokenStaking,
  },
  [KEEP_OPERATOR_STATISTICS_CONTRACT_NAME]: {
    artifact: KeepRandomBeaconOperatorStatistics,
  },
  [MANAGED_GRANT_FACTORY_CONTRACT_NAME]: {
    artifact: ManagedGrantFactory,
  },
  [KEEP_BONDING_CONTRACT_NAME]: {
    artifact: KeepBonding,
  },
  [TBTC_TOKEN_CONTRACT_NAME]: {
    artifact: TBTCToken,
  },
  [TBTC_SYSTEM_CONTRACT_NAME]: {
    artifact: TBTCSystem,
  },
  [TOKEN_STAKING_ESCROW_CONTRACT_NAME]: {
    artifact: TokenStakingEscrow,
  },
  [BONDED_ECDSA_KEEP_FACTORY_CONTRACT_NAME]: {
    artifact: BondedECDSAKeepFactory,
  },
  [STAKING_PORT_BACKER_CONTRACT_NAME]: {
    artifact: StakingPortBacker,
  },
  beaconRewardsContract: {
    artifact: BeaconRewards,
  },
  ECDSARewardsDistributorContract: {
    artifact: ECDSARewardsDistributor,
  },
  [LP_REWARDS_KEEP_ETH_CONTRACT_NAME]: {
    artifact: LPRewardsKEEPETH,
  },
  [LP_REWARDS_TBTC_ETH_CONTRACT_NAME]: {
    artifact: LPRewardsTBTCETH,
  },
  [LP_REWARDS_KEEP_TBTC_CONTRACT_NAME]: {
    artifact: LPRewardsKEEPTBTC,
  },
  [LP_REWARDS_TBTC_SADDLE_CONTRACT_NAME]: {
    artifact: LPRewardsTBTCSaddle,
  },
  [KEEP_TOKEN_GEYSER_CONTRACT_NAME]: {
    artifact: KeepOnlyPool,
  },
  [ASSET_POOL_CONTRACT_NAME]: {
    artifact: AssetPool,
  },
  [COV_TOKEN_CONTRACT_NAME]: {
    artifact: UnderwriterToken,
  },
<<<<<<< HEAD
  [TBTCV2_TOKEN_CONTRACT_NAME]: {
    artifact: TBTCV2Token,
  },
  [TBTCV2_VENDING_MACHINE_CONTRACT_NAME]: {
    artifact: TBTCV2VendingMachine,
=======
  [RISK_MANAGER_V1_CONTRACT_NAME]: {
    artifact: RiskManagerV1,
>>>>>>> 87c878d9
  },
  [REWARDS_POOL_CONTRACT_NAME]: {
    artifact: RewardsPool,
  },
}

export default contracts<|MERGE_RESOLUTION|>--- conflicted
+++ resolved
@@ -27,12 +27,9 @@
 import AssetPool from "@keep-network/coverage-pools/artifacts/AssetPool.json"
 import UnderwriterToken from "@keep-network/coverage-pools/artifacts/UnderwriterToken.json"
 import RewardsPool from "@keep-network/coverage-pools/artifacts/RewardsPool.json"
-<<<<<<< HEAD
 import TBTCV2Token from "@keep-network/tbtc-v2/artifacts/TBTC.json"
 import TBTCV2VendingMachine from "@keep-network/tbtc-v2/artifacts/VendingMachine.json"
-=======
 import RiskManagerV1 from "@keep-network/coverage-pools/artifacts/RiskManagerV1.json"
->>>>>>> 87c878d9
 
 export const KEEP_TOKEN_CONTRACT_NAME = "keepTokenContract"
 export const TOKEN_STAKING_CONTRACT_NAME = "stakingContract"
@@ -132,16 +129,14 @@
   [COV_TOKEN_CONTRACT_NAME]: {
     artifact: UnderwriterToken,
   },
-<<<<<<< HEAD
   [TBTCV2_TOKEN_CONTRACT_NAME]: {
     artifact: TBTCV2Token,
   },
   [TBTCV2_VENDING_MACHINE_CONTRACT_NAME]: {
     artifact: TBTCV2VendingMachine,
-=======
+  },
   [RISK_MANAGER_V1_CONTRACT_NAME]: {
     artifact: RiskManagerV1,
->>>>>>> 87c878d9
   },
   [REWARDS_POOL_CONTRACT_NAME]: {
     artifact: RewardsPool,
