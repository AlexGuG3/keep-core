--- conflicted
+++ resolved
@@ -11,11 +11,7 @@
 	"github.com/keep-network/keep-core/pkg/net/key"
 	"github.com/keep-network/keep-core/pkg/net/libp2p"
 	"github.com/keep-network/keep-core/pkg/operator"
-<<<<<<< HEAD
-	"github.com/keep-network/keep-core/pkg/storage"
-=======
 	"github.com/keep-network/keep-core/pkg/persistence"
->>>>>>> f4bc304a
 	"github.com/urfave/cli"
 )
 
@@ -105,11 +101,7 @@
 	isBootstrapNode := config.LibP2P.Seed != 0
 	nodeHeader(isBootstrapNode, netProvider.AddrStrings(), port)
 
-<<<<<<< HEAD
-	storage := storage.NewStorage(config.Storage.DataDir)
-=======
 	persistence := persistence.NewDiskHandle(config.Storage.DataDir)
->>>>>>> f4bc304a
 
 	err = beacon.Initialize(
 		ctx,
@@ -118,11 +110,7 @@
 		blockCounter,
 		stakeMonitor,
 		netProvider,
-<<<<<<< HEAD
-		storage,
-=======
 		persistence,
->>>>>>> f4bc304a
 	)
 	if err != nil {
 		return fmt.Errorf("error initializing beacon: [%v]", err)
