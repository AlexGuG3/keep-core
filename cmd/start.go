--- conflicted
+++ resolved
@@ -119,7 +119,7 @@
 	initializeMetrics(ctx, clientConfig, netProvider, blockCounter)
 	registry := initializeDiagnostics(clientConfig)
 	diagnostics.RegisterConnectedPeersSource(registry, netProvider, signing)
-	diagnostics.RegisterClientInfoSource(registry, netProvider, signing, rootCmd.Version)
+	diagnostics.RegisterClientInfoSource(registry, netProvider, signing, build.Version, build.Revision)
 
 	err = tbtc.Initialize(
 		ctx,
@@ -134,12 +134,6 @@
 		return fmt.Errorf("error initializing TBTC: [%v]", err)
 	}
 
-<<<<<<< HEAD
-=======
-	initializeMetrics(ctx, clientConfig, netProvider, blockCounter)
-	initializeDiagnostics(clientConfig, netProvider, signing, build.Version, build.Revision)
-
->>>>>>> cac9300e
 	select {
 	case <-ctx.Done():
 		if err != nil {
@@ -228,15 +222,7 @@
 
 func initializeDiagnostics(
 	config *config.Config,
-<<<<<<< HEAD
 ) *commonDiagnostics.Registry {
-=======
-	netProvider net.Provider,
-	signing chain.Signing,
-	clientVersion string,
-	clientRevision string,
-) {
->>>>>>> cac9300e
 	registry, isConfigured := diagnostics.Initialize(
 		config.Diagnostics.Port,
 	)
@@ -250,10 +236,5 @@
 		config.Diagnostics.Port,
 	)
 
-<<<<<<< HEAD
 	return registry
-=======
-	diagnostics.RegisterConnectedPeersSource(registry, netProvider, signing)
-	diagnostics.RegisterClientInfoSource(registry, netProvider, signing, clientVersion, clientRevision)
->>>>>>> cac9300e
 }