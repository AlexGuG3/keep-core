name: Solidity

on:
  push:
    branches:
      - master
    paths:
      - "solidity/**"
      - "!solidity/dashboard/**"
  pull_request:
    paths:
      - "solidity/**"
      - "!solidity/dashboard/**"
  workflow_dispatch:

jobs:
  build-and-test:
    runs-on: ubuntu-latest
    strategy:
      matrix:
        node-version: [12.x]
    defaults:
      run:
        working-directory: ./solidity
    steps:
      - uses: actions/checkout@v2

      - name: Use Node.js ${{ matrix.node-version }}
        uses: actions/setup-node@v2
        with:
          node-version: ${{ matrix.node-version }}

      - name: Cache node modules
        uses: actions/cache@v2
        env:
          cache-name: cache-solidity-node-modules
        with:
          path: ~/.npm # npm cache files are stored in `~/.npm` on Linux/macOS
          key: ${{ runner.os }}-build-${{ env.cache-name }}-${{ hashFiles('**/package-lock.json') }}
          restore-keys: |
            ${{ runner.os }}-build-${{ env.cache-name }}-
            ${{ runner.os }}-build-
            ${{ runner.os }}-

      - name: Install dependencies
        run: npm ci

      - name: Build solidity contracts
        run: npm run compile

      - name: Run tests
        run: npm run test

  lint:
    runs-on: ubuntu-latest
    strategy:
      matrix:
        node-version: [12.x]
    defaults:
      run:
        working-directory: ./solidity
    steps:
      - uses: actions/checkout@v2

      - name: Use Node.js ${{ matrix.node-version }}
        uses: actions/setup-node@v2
        with:
          node-version: ${{ matrix.node-version }}

      - name: Cache node modules
        uses: actions/cache@v2
        env:
          cache-name: cache-solidity-node-modules
        with:
          path: ~/.npm # npm cache files are stored in `~/.npm` on Linux/macOS
          key: ${{ runner.os }}-build-${{ env.cache-name }}-${{ hashFiles('**/package-lock.json') }}
          restore-keys: |
            ${{ runner.os }}-build-${{ env.cache-name }}-
            ${{ runner.os }}-build-
            ${{ runner.os }}-

      - name: Install dependencies
        run: npm ci

      - name: Lint
        run: npm run lint

  migrate-and-publish-ethereum:
    needs: [build-and-test, lint]
    if: |
      github.ref == 'refs/heads/master'
        && (github.event_name == 'push'
        || github.event_name == 'workflow_dispatch')
    environment: keep-test # keep-test requires a manual aproval
    runs-on: ubuntu-latest
    strategy:
      matrix:
        node-version: [12.x]
    defaults:
      run:
        working-directory: ./solidity
    steps:
      - uses: actions/checkout@v2

      - name: Use Node.js ${{ matrix.node-version }}
        uses: actions/setup-node@v2
        with:
          node-version: ${{ matrix.node-version }}

      - name: Cache node modules
        uses: actions/cache@v2
        env:
          cache-name: cache-solidity-node-modules
        with:
          path: ~/.npm # npm cache files are stored in `~/.npm` on Linux/macOS
          key: ${{ runner.os }}-build-${{ env.cache-name }}-${{ hashFiles('**/package-lock.json') }}
          restore-keys: |
            ${{ runner.os }}-build-${{ env.cache-name }}-
            ${{ runner.os }}-build-
            ${{ runner.os }}-

      - name: Install dependencies
        run: npm ci
      
      - name: Migrate contracts
        env: 
<<<<<<< HEAD
          TRUFFLE_NETWORK: ${{ secrets.TRUFFLE_NETWORK }}
          ETH_HOSTNAME: ${{ secrets.ETH_HOSTNAME }}
          CONTRACT_OWNER_ETH_ACCOUNT_PRIVATE_KEY: ${{ secrets.CONTRACT_OWNER_ETH_ACCOUNT_PRIVATE_KEY }}
        run: npx truffle migrate --reset --network $TRUFFLE_NETWORK
=======
          TRUFFLE_NETWORK: ${{ secrets.KEEP_TEST_ETH_TRUFFLE_NETWORK }}
          ETH_HOSTNAME: ${{ secrets.KEEP_TEST_ETH_HOSTNAME }}
          CONTRACT_OWNER_ETH_ACCOUNT_PRIVATE_KEY: ${{ secrets.KEEP_TEST_ETH_CONTRACT_OWNER_PRIVATE_KEY }}
        run: npx truffle migrate --reset --network $TRUFFLE_NETWORK # writes artifacts to /home/runner/work/keep-core/keep-core/solidity/build/contracts
>>>>>>> 939162c1

      - name: Push contracts to Tenderly
        # TODO: once below action gets tagged replace `@main` with `@v1` 
        uses: keep-network/tenderly-push-action@main
        continue-on-error: true
        with:
          working-directory: ./solidity
          tenderly-token: ${{ secrets.TENDERLY_TOKEN }}
          tenderly-project: thesis/keep-test
          eth-network-id: ${{ secrets.KEEP_TEST_ETH_NETWORK_ID }} # currently ='3' (ropsten)
          github-project-name: keep-core
          # version-tag: # TODO: resolve npm package version

      - uses: google-github-actions/setup-gcloud@v0.2.0
        with:
          project_id: ${{ secrets.GOOGLE_PROJECT_ID }}
          service_account_key: ${{ secrets.KEEP_TEST_GCR_JSON_KEY }}

      - name: Upload contract data
        env: 
          CONTRACT_DATA_BUCKET: ${{ secrets.KEEP_TEST_CONTRACT_DATA_BUCKET }}
        run: |
          cd build/contracts
          gsutil -m cp * gs://"$CONTRACT_DATA_BUCKET"/keep-core

      - name: Copy artifacts
        run: |
          mkdir -p artifacts
          cp -r build/contracts/* artifacts/

      - name: Bump up package version
        uses: keep-network/npm-version-bump@v1
        with:
          workDir: ./solidity

      - name: Publish to npm
        run: |
          echo //registry.npmjs.org/:_authToken=${{ secrets.NPM_TOKEN }} > .npmrc
          npm publish --access=public

      - name: Upload a Build Artifact
        uses: actions/upload-artifact@v2
        with:
          # TODO: consider adding version to the name
          name: Contracts (Node.js ${{ matrix.node-version }})
          path: ./solidity/build/contracts/*

  build-and-publish-initcontainer:
    needs: [migrate-and-publish-ethereum]
    if: needs.migrate-and-publish-ethereum.result == 'success'
    runs-on: ubuntu-latest
    strategy:
      matrix:
        node-version: [12.x]
    steps:
      - uses: actions/checkout@v2
      
      - name: Download a Build Artifact
        uses: actions/download-artifact@v2
        with:
          name: Contracts (Node.js ${{ matrix.node-version }})
          path: ./infrastructure/kube/templates/keep-client/initcontainer/provision-keep-client/

      - name: Set up Docker Buildx
        uses: docker/setup-buildx-action@v1

      - name: Cache Docker layers
        uses: actions/cache@v2
        with:
          path: /tmp/.buildx-cache
          key: ${{ runner.os }}-buildx-${{ github.sha }}
          restore-keys: |
            ${{ runner.os }}-buildx-

      - name: Login to Google Container Registry
        uses: docker/login-action@v1
        with:
          registry: ${{ secrets.GCR_REGISTRY_URL }}
          username: _json_key
          password: ${{ secrets.KEEP_TEST_GCR_JSON_KEY }}

      - name: Build and publish initcontainer
        uses: docker/build-push-action@v2
        env:
          IMAGE_NAME: 'initcontainer-provision-keep-client'
          GOOGLE_PROJECT_ID: ${{ secrets.KEEP_TEST_GOOGLE_PROJECT_ID }}
        with:
          context: ./infrastructure/kube/templates/keep-client/initcontainer/provision-keep-client/
          # GCR image should be named according to following convention:
          # HOSTNAME/PROJECT-ID/IMAGE:TAG
          # We don't use TAG yet, will be added at later stages of work on RFC-18.
          tags: ${{ secrets.GCR_REGISTRY_URL }}/${{ env.GOOGLE_PROJECT_ID }}/${{ env.IMAGE_NAME }}
          labels: |
            revision=${{ github.sha }}
          push: true
          cache-from: type=local,src=/tmp/.buildx-cache
          cache-to: type=local,dest=/tmp/.buildx-cache<|MERGE_RESOLUTION|>--- conflicted
+++ resolved
@@ -124,17 +124,10 @@
       
       - name: Migrate contracts
         env: 
-<<<<<<< HEAD
-          TRUFFLE_NETWORK: ${{ secrets.TRUFFLE_NETWORK }}
-          ETH_HOSTNAME: ${{ secrets.ETH_HOSTNAME }}
-          CONTRACT_OWNER_ETH_ACCOUNT_PRIVATE_KEY: ${{ secrets.CONTRACT_OWNER_ETH_ACCOUNT_PRIVATE_KEY }}
-        run: npx truffle migrate --reset --network $TRUFFLE_NETWORK
-=======
           TRUFFLE_NETWORK: ${{ secrets.KEEP_TEST_ETH_TRUFFLE_NETWORK }}
           ETH_HOSTNAME: ${{ secrets.KEEP_TEST_ETH_HOSTNAME }}
           CONTRACT_OWNER_ETH_ACCOUNT_PRIVATE_KEY: ${{ secrets.KEEP_TEST_ETH_CONTRACT_OWNER_PRIVATE_KEY }}
-        run: npx truffle migrate --reset --network $TRUFFLE_NETWORK # writes artifacts to /home/runner/work/keep-core/keep-core/solidity/build/contracts
->>>>>>> 939162c1
+        run: npx truffle migrate --reset --network $TRUFFLE_NETWORK
 
       - name: Push contracts to Tenderly
         # TODO: once below action gets tagged replace `@main` with `@v1` 
