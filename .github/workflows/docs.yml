--- conflicted
+++ resolved
@@ -60,11 +60,7 @@
           service-key: ${{ secrets.DOCS_KEEP_NETWORK_UPLOADER_SERVICE_KEY_JSON }}
           project: cfc-production
           bucket-name: docs.keep.network
-<<<<<<< HEAD
           bucket-path: ${{ github.head_ref }}
-          build-folder: ${{ steps.html.outputs.asciidoctor-artifacts }}/docs
-=======
-          bucket-path: ./${{ github.head_ref }}
           build-folder: ${{ steps.html.outputs.asciidoctor-artifacts }}/docs
 
       - name: Post preview URL to PR
@@ -77,5 +73,4 @@
               owner: context.repo.owner,
               repo: context.repo.repo,
               body: 'Documentation preview uploaded to https://docs.keep.network/${{ github.head_ref }}/index.html.'
-            })
->>>>>>> 8c0965a7
+            })