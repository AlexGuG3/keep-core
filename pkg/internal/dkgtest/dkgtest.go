--- conflicted
+++ resolved
@@ -150,11 +150,7 @@
 	dkgResult.RegisterUnmarshallers(broadcastChannel)
 
 	membershipValidator := group.NewOperatorsMembershipValidator(
-<<<<<<< HEAD
-		selectedStakers,
-=======
 		selectedOperators,
->>>>>>> 615c5872
 		beaconChain.Signing(),
 	)
 
