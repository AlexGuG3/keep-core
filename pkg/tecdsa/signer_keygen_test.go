--- conflicted
+++ resolved
@@ -112,7 +112,6 @@
 		"commitments required from all group peer members; got 1, expected 9",
 	)
 
-<<<<<<< HEAD
 	receiver := group[0]
 	receiverCommitmentMessages := publicKeyShareCommitmentMessagesForReceiver(
 		commitmentMessages, receiver.ID,
@@ -120,14 +119,9 @@
 	receiverRevealMessages := publicKeyShareRevealMessagesForReceiver(
 		revealMessages, receiver.ID,
 	)
-	_, err = receiver.CombineDsaKeyShares(
+	_, err = receiver.CombineEcdsaKeyShares(
 		[]*PublicKeyShareCommitmentMessage{receiverCommitmentMessages[0]},
 		receiverRevealMessages,
-=======
-	_, err = group[0].CombineEcdsaKeyShares(
-		[]*PublicKeyShareCommitmentMessage{commitmentMessages[0]},
-		revealMessages,
->>>>>>> b6fc6ae2
 	)
 	if err == nil {
 		t.Fatal("Error was expected")
@@ -148,7 +142,6 @@
 		"all group peer members should reveal shares; Got 1, expected 9",
 	)
 
-<<<<<<< HEAD
 	receiver := group[0]
 	receiverCommitmentMessages := publicKeyShareCommitmentMessagesForReceiver(
 		commitmentMessages, receiver.ID,
@@ -156,14 +149,9 @@
 	receiverRevealMessages := publicKeyShareRevealMessagesForReceiver(
 		revealMessages, receiver.ID,
 	)
-	_, err = receiver.CombineDsaKeyShares(
+	_, err = receiver.CombineEcdsaKeyShares(
 		receiverCommitmentMessages,
 		[]*KeyShareRevealMessage{receiverRevealMessages[0]},
-=======
-	_, err = group[0].CombineEcdsaKeyShares(
-		commitmentMessages,
-		[]*KeyShareRevealMessage{revealMessages[0]},
->>>>>>> b6fc6ae2
 	)
 	if err == nil {
 		t.Fatal("Error was expected")
@@ -200,14 +188,10 @@
 
 	expectedError := fmt.Errorf("KeyShareRevealMessage rejected")
 
-<<<<<<< HEAD
-	_, err = receiver.CombineDsaKeyShares(
+	_, err = receiver.CombineEcdsaKeyShares(
 		receiverCommitmentMessages,
 		receiverRevealMessages,
 	)
-=======
-	_, err = group[0].CombineEcdsaKeyShares(commitmentMessages, revealMessages)
->>>>>>> b6fc6ae2
 	if err == nil {
 		t.Fatal("Error was expected")
 	}
@@ -249,13 +233,9 @@
 
 	expectedError := fmt.Errorf("KeyShareRevealMessage rejected")
 
-<<<<<<< HEAD
-	_, err = group[0].CombineDsaKeyShares(
+	_, err = group[0].CombineEcdsaKeyShares(
 		receiverCommitmentMessages, receiverRevealMessages,
 	)
-=======
-	_, err = group[0].CombineEcdsaKeyShares(commitmentMessages, revealMessages)
->>>>>>> b6fc6ae2
 	if err == nil {
 		t.Fatal("Error was expected")
 	}
@@ -382,18 +362,9 @@
 	// Generated key shares are saved internally by each Signer. Each Signer
 	// generates commitment for the public key share. Commitment is broadcasted
 	// in the PublicKeyShareCommitmentMessage.
-<<<<<<< HEAD
 	publicKeyCommitmentMessages := make([]*PublicKeyShareCommitmentMessage, 0)
 	for _, signer := range group {
-		messages, err := signer.InitializeDsaKeyShares()
-=======
-	publicKeyCommitmentMessages := make(
-		[]*PublicKeyShareCommitmentMessage,
-		group[0].signerGroup.InitialGroupSize,
-	)
-	for i, signer := range group {
-		publicKeyCommitmentMessages[i], err = signer.InitializeEcdsaKeyShares()
->>>>>>> b6fc6ae2
+		messages, err := signer.InitializeEcdsaKeyShares()
 		if err != nil {
 			return nil, nil, nil, nil, err
 		}
@@ -409,18 +380,9 @@
 	//
 	// E is an additively homomorphic encryption scheme. For our implementation
 	// we use Paillier.
-<<<<<<< HEAD
 	keyShareRevealMessages := make([]*KeyShareRevealMessage, 0)
 	for _, signer := range group {
-		messages, err := signer.RevealDsaKeyShares()
-=======
-	keyShareRevealMessages := make(
-		[]*KeyShareRevealMessage,
-		group[0].signerGroup.InitialGroupSize,
-	)
-	for i, signer := range group {
-		keyShareRevealMessages[i], err = signer.RevealEcdsaKeyShares()
->>>>>>> b6fc6ae2
+		messages, err := signer.RevealEcdsaKeyShares()
 		if err != nil {
 			return nil, nil, nil, nil, err
 		}
@@ -444,25 +406,17 @@
 	}
 
 	// Combine all PublicKeyShareCommitmentMessages and KeyShareRevealMessages
-<<<<<<< HEAD
 	// from signers in order to create a ThresholdDsaKey.
 	receiver := group[0]
-	dsaKey, err := receiver.CombineDsaKeyShares(
+	ecdsaKey, err := receiver.CombineEcdsaKeyShares(
 		publicKeyShareCommitmentMessagesForReceiver(commitmentMessages, receiver.ID),
 		publicKeyShareRevealMessagesForReceiver(revealMessages, receiver.ID),
-=======
-	// from signers in order to create a ThresholdEcdsaKey.
-	ecdsaKey, err := group[0].CombineEcdsaKeyShares(
-		commitmentMessages,
-		revealMessages,
->>>>>>> b6fc6ae2
 	)
 	if err != nil {
 		return nil, nil, nil, err
 	}
 
-<<<<<<< HEAD
-	return group, parameters, dsaKey, nil
+	return group, parameters, ecdsaKey, nil
 }
 
 func publicKeyShareCommitmentMessagesForReceiver(
@@ -489,7 +443,4 @@
 		}
 	}
 	return filtered
-=======
-	return group, parameters, ecdsaKey, nil
->>>>>>> b6fc6ae2
 }