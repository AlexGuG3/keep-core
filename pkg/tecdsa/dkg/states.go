package dkg

import (
	"bytes"
	"context"
	"fmt"
<<<<<<< HEAD
	"time"

	"github.com/keep-network/keep-core/pkg/chain"
=======
>>>>>>> d56d422a
	"github.com/keep-network/keep-core/pkg/net"
	"github.com/keep-network/keep-core/pkg/protocol/group"
	"github.com/keep-network/keep-core/pkg/protocol/state"
)

const (
	silentStateDelayBlocks  = 0
	silentStateActiveBlocks = 0

	ephemeralKeyPairStateDelayBlocks  = 1
	ephemeralKeyPairStateActiveBlocks = 5

	tssRoundOneStateDelayBlocks  = 1
	tssRoundOneStateActiveBlocks = 5

	tssRoundTwoStateDelayBlocks  = 1
	tssRoundTwoStateActiveBlocks = 10

	tssRoundThreeStateDelayBlocks  = 1
	tssRoundThreeStateActiveBlocks = 5

	finalizationStateDelayBlocks  = 1
	finalizationStateActiveBlocks = 2

	resultSigningStateDelayBlocks  = 1
	resultSigningStateActiveBlocks = 5
)

// ProtocolBlocks returns the total number of blocks it takes to execute
// all the required work defined by the DKG protocol.
func ProtocolBlocks() uint64 {
	return ephemeralKeyPairStateDelayBlocks +
		ephemeralKeyPairStateActiveBlocks +
		tssRoundOneStateDelayBlocks +
		tssRoundOneStateActiveBlocks +
		tssRoundTwoStateDelayBlocks +
		tssRoundTwoStateActiveBlocks +
		tssRoundThreeStateDelayBlocks +
		tssRoundThreeStateActiveBlocks +
		finalizationStateDelayBlocks +
		finalizationStateActiveBlocks
}

// PrePublicationBlocks returns the total number of blocks it takes to execute
// all the required work to get ready for the result publication or to decide
// to skip the publication because there are not enough supporters of
// the given result.
func PrePublicationBlocks() uint64 {
	return resultSigningStateDelayBlocks + resultSigningStateActiveBlocks
}

// ephemeralKeyPairGenerationState is the state during which members broadcast
// public ephemeral keys generated for other members of the group.
// `ephemeralPublicKeyMessage`s are valid in this state.
type ephemeralKeyPairGenerationState struct {
	channel net.BroadcastChannel
	member  *ephemeralKeyPairGeneratingMember

	phaseMessages []*ephemeralPublicKeyMessage
}

func (ekpgs *ephemeralKeyPairGenerationState) DelayBlocks() uint64 {
	return ephemeralKeyPairStateDelayBlocks
}

func (ekpgs *ephemeralKeyPairGenerationState) ActiveBlocks() uint64 {
	return ephemeralKeyPairStateActiveBlocks
}

func (ekpgs *ephemeralKeyPairGenerationState) Initiate(ctx context.Context) error {
	message, err := ekpgs.member.generateEphemeralKeyPair()
	if err != nil {
		return err
	}

	if err := ekpgs.channel.Send(ctx, message); err != nil {
		return err
	}
	return nil
}

func (ekpgs *ephemeralKeyPairGenerationState) Receive(msg net.Message) error {
	switch phaseMessage := msg.Payload().(type) {
	case *ephemeralPublicKeyMessage:
		if ekpgs.member.shouldAcceptMessage(
			phaseMessage.SenderID(),
			msg.SenderPublicKey(),
		) {
			ekpgs.phaseMessages = append(ekpgs.phaseMessages, phaseMessage)
		}
	}

	return nil
}

func (ekpgs *ephemeralKeyPairGenerationState) Next() (state.State, error) {
	return &symmetricKeyGenerationState{
		channel:               ekpgs.channel,
		member:                ekpgs.member.initializeSymmetricKeyGeneration(),
		previousPhaseMessages: ekpgs.phaseMessages,
	}, nil
}

func (ekpgs *ephemeralKeyPairGenerationState) MemberIndex() group.MemberIndex {
	return ekpgs.member.id
}

// symmetricKeyGenerationState is the state during which members compute
// symmetric keys from the previously exchanged ephemeral public keys.
// No messages are valid in this state.
type symmetricKeyGenerationState struct {
	channel net.BroadcastChannel
	member  *symmetricKeyGeneratingMember

	previousPhaseMessages []*ephemeralPublicKeyMessage
}

func (skgs *symmetricKeyGenerationState) DelayBlocks() uint64 {
	return silentStateDelayBlocks
}

func (skgs *symmetricKeyGenerationState) ActiveBlocks() uint64 {
	return silentStateActiveBlocks
}

func (skgs *symmetricKeyGenerationState) Initiate(ctx context.Context) error {
	skgs.member.MarkInactiveMembers(skgs.previousPhaseMessages)

	if len(skgs.member.group.OperatingMemberIDs()) != skgs.member.group.GroupSize() {
		return fmt.Errorf("inactive members detected")
	}

	return skgs.member.generateSymmetricKeys(skgs.previousPhaseMessages)
}

func (skgs *symmetricKeyGenerationState) Receive(msg net.Message) error {
	return nil
}

func (skgs *symmetricKeyGenerationState) Next() (state.State, error) {
	return &tssRoundOneState{
		channel:     skgs.channel,
		member:      skgs.member.initializeTssRoundOne(),
		outcomeChan: make(chan error),
	}, nil
}

func (skgs *symmetricKeyGenerationState) MemberIndex() group.MemberIndex {
	return skgs.member.id
}

// tssRoundOneState is the state during which members broadcast TSS
// commitments and the Paillier public key.
// `tssRoundOneMessage`s are valid in this state.
type tssRoundOneState struct {
	channel net.BroadcastChannel
	member  *tssRoundOneMember

	outcomeChan chan error

	phaseMessages []*tssRoundOneMessage
}

func (tros *tssRoundOneState) DelayBlocks() uint64 {
	return tssRoundOneStateDelayBlocks
}

func (tros *tssRoundOneState) ActiveBlocks() uint64 {
	return tssRoundOneStateActiveBlocks
}

func (tros *tssRoundOneState) Initiate(ctx context.Context) error {
	// TSS computations can be time-consuming and can exceed the current
	// state's time window. The ctx parameter is scoped to the lifetime of
	// the current state so, it can be used as a timeout signal. However,
	// that ctx is cancelled upon state's end only after Initiate returns.
	// In order to make that working, Initiate must trigger the computations
	// in a separate goroutine and return before the end of the state.
	go func() {
		message, err := tros.member.tssRoundOne(ctx)
		if err != nil {
			tros.outcomeChan <- err
			return
		}

		if err := tros.channel.Send(ctx, message); err != nil {
			tros.outcomeChan <- err
			return
		}

		close(tros.outcomeChan)
	}()

	return nil
}

func (tros *tssRoundOneState) Receive(msg net.Message) error {
	switch phaseMessage := msg.Payload().(type) {
	case *tssRoundOneMessage:
		if tros.member.shouldAcceptMessage(
			phaseMessage.SenderID(),
			msg.SenderPublicKey(),
		) && tros.member.sessionID == phaseMessage.sessionID {
			tros.phaseMessages = append(tros.phaseMessages, phaseMessage)
		}
	}

	return nil
}

func (tros *tssRoundOneState) Next() (state.State, error) {
	err := <-tros.outcomeChan
	if err != nil {
		return nil, err
	}

	return &tssRoundTwoState{
		channel:               tros.channel,
		member:                tros.member.initializeTssRoundTwo(),
		outcomeChan:           make(chan error),
		previousPhaseMessages: tros.phaseMessages,
	}, nil
}

func (tros *tssRoundOneState) MemberIndex() group.MemberIndex {
	return tros.member.id
}

// tssRoundOneState is the state during which members broadcast TSS
// shares and de-commitments.
// `tssRoundTwoMessage`s are valid in this state.
type tssRoundTwoState struct {
	channel net.BroadcastChannel
	member  *tssRoundTwoMember

	outcomeChan chan error

	previousPhaseMessages []*tssRoundOneMessage

	phaseMessages []*tssRoundTwoMessage
}

func (trts *tssRoundTwoState) DelayBlocks() uint64 {
	return tssRoundTwoStateDelayBlocks
}

func (trts *tssRoundTwoState) ActiveBlocks() uint64 {
	return tssRoundTwoStateActiveBlocks
}

func (trts *tssRoundTwoState) Initiate(ctx context.Context) error {
	trts.member.MarkInactiveMembers(trts.previousPhaseMessages)

	if len(trts.member.group.OperatingMemberIDs()) != trts.member.group.GroupSize() {
		return fmt.Errorf("inactive members detected")
	}

	// TSS computations can be time-consuming and can exceed the current
	// state's time window. The ctx parameter is scoped to the lifetime of
	// the current state so, it can be used as a timeout signal. However,
	// that ctx is cancelled upon state's end only after Initiate returns.
	// In order to make that working, Initiate must trigger the computations
	// in a separate goroutine and return before the end of the state.
	go func() {
		message, err := trts.member.tssRoundTwo(ctx, trts.previousPhaseMessages)
		if err != nil {
			trts.outcomeChan <- err
			return
		}

		if err := trts.channel.Send(ctx, message); err != nil {
			trts.outcomeChan <- err
			return
		}

		close(trts.outcomeChan)
	}()

	return nil
}

func (trts *tssRoundTwoState) Receive(msg net.Message) error {
	switch phaseMessage := msg.Payload().(type) {
	case *tssRoundTwoMessage:
		if trts.member.shouldAcceptMessage(
			phaseMessage.SenderID(),
			msg.SenderPublicKey(),
		) && trts.member.sessionID == phaseMessage.sessionID {
			trts.phaseMessages = append(trts.phaseMessages, phaseMessage)
		}
	}

	return nil
}

func (trts *tssRoundTwoState) Next() (state.State, error) {
	err := <-trts.outcomeChan
	if err != nil {
		return nil, err
	}

	return &tssRoundThreeState{
		channel:               trts.channel,
		member:                trts.member.initializeTssRoundThree(),
		outcomeChan:           make(chan error),
		previousPhaseMessages: trts.phaseMessages,
	}, nil
}

func (trts *tssRoundTwoState) MemberIndex() group.MemberIndex {
	return trts.member.id
}

// tssRoundOneState is the state during which members broadcast the TSS Paillier
// proof.
// `tssRoundThreeMessage`s are valid in this state.
type tssRoundThreeState struct {
	channel net.BroadcastChannel
	member  *tssRoundThreeMember

	outcomeChan chan error

	previousPhaseMessages []*tssRoundTwoMessage

	phaseMessages []*tssRoundThreeMessage
}

func (trts *tssRoundThreeState) DelayBlocks() uint64 {
	return tssRoundThreeStateDelayBlocks
}

func (trts *tssRoundThreeState) ActiveBlocks() uint64 {
	return tssRoundThreeStateActiveBlocks
}

func (trts *tssRoundThreeState) Initiate(ctx context.Context) error {
	trts.member.MarkInactiveMembers(trts.previousPhaseMessages)

	if len(trts.member.group.OperatingMemberIDs()) != trts.member.group.GroupSize() {
		return fmt.Errorf("inactive members detected")
	}

	// TSS computations can be time-consuming and can exceed the current
	// state's time window. The ctx parameter is scoped to the lifetime of
	// the current state so, it can be used as a timeout signal. However,
	// that ctx is cancelled upon state's end only after Initiate returns.
	// In order to make that working, Initiate must trigger the computations
	// in a separate goroutine and return before the end of the state.
	go func() {
		message, err := trts.member.tssRoundThree(ctx, trts.previousPhaseMessages)
		if err != nil {
			trts.outcomeChan <- err
			return
		}

		if err := trts.channel.Send(ctx, message); err != nil {
			trts.outcomeChan <- err
			return
		}

		close(trts.outcomeChan)
	}()

	return nil
}

func (trts *tssRoundThreeState) Receive(msg net.Message) error {
	switch phaseMessage := msg.Payload().(type) {
	case *tssRoundThreeMessage:
		if trts.member.shouldAcceptMessage(
			phaseMessage.SenderID(),
			msg.SenderPublicKey(),
		) && trts.member.sessionID == phaseMessage.sessionID {
			trts.phaseMessages = append(trts.phaseMessages, phaseMessage)
		}
	}

	return nil
}

func (trts *tssRoundThreeState) Next() (state.State, error) {
	err := <-trts.outcomeChan
	if err != nil {
		return nil, err
	}

	return &finalizationState{
		channel:               trts.channel,
		member:                trts.member.initializeFinalization(),
		outcomeChan:           make(chan error),
		previousPhaseMessages: trts.phaseMessages,
	}, nil
}

func (trts *tssRoundThreeState) MemberIndex() group.MemberIndex {
	return trts.member.id
}

// finalizationState is the last state of the DKG protocol - in this state,
// distributed key generation is completed. No messages are valid in this state.
//
// State prepares a result to that is returned to the caller.
type finalizationState struct {
	channel net.BroadcastChannel
	member  *finalizingMember

	outcomeChan chan error

	previousPhaseMessages []*tssRoundThreeMessage
}

func (fs *finalizationState) DelayBlocks() uint64 {
	return finalizationStateDelayBlocks
}

func (fs *finalizationState) ActiveBlocks() uint64 {
	return finalizationStateActiveBlocks
}

func (fs *finalizationState) Initiate(ctx context.Context) error {
	fs.member.MarkInactiveMembers(fs.previousPhaseMessages)

	if len(fs.member.group.OperatingMemberIDs()) != fs.member.group.GroupSize() {
		return fmt.Errorf("inactive members detected")
	}

	// TSS computations can be time-consuming and can exceed the current
	// state's time window. The ctx parameter is scoped to the lifetime of
	// the current state so, it can be used as a timeout signal. However,
	// that ctx is cancelled upon state's end only after Initiate returns.
	// In order to make that working, Initiate must trigger the computations
	// in a separate goroutine and return before the end of the state.
	go func() {
		err := fs.member.tssFinalize(ctx, fs.previousPhaseMessages)
		if err != nil {
			fs.outcomeChan <- err
			return
		}

		close(fs.outcomeChan)
	}()

	return nil
}

func (fs *finalizationState) Receive(msg net.Message) error {
	return nil
}

func (fs *finalizationState) Next() (state.State, error) {
	err := <-fs.outcomeChan
	if err != nil {
		return nil, err
	}

	return nil, nil
}

func (fs *finalizationState) MemberIndex() group.MemberIndex {
	return fs.member.id
}

func (fs *finalizationState) result() *Result {
	return fs.member.Result()
}

// resultSigningState is the state during which group members sign their
// preferred DKG result (by hashing their DKG result, and then signing the
// result), and share this over the broadcast channel.
type resultSigningState struct {
	channel         net.BroadcastChannel
	resultSigner    ResultSigner
	resultSubmitter ResultSubmitter
	blockCounter    chain.BlockCounter

	member *signingMember

	result *Result

	signatureMessages []*resultSignatureMessage

	signingStartBlockHeight uint64
}

func (rss *resultSigningState) DelayBlocks() uint64 {
	return resultSigningStateDelayBlocks
}

func (rss *resultSigningState) ActiveBlocks() uint64 {
	return resultSigningStateActiveBlocks
}

func (rss *resultSigningState) Initiate(ctx context.Context) error {
	message, err := rss.member.SignDKGResult(rss.result, rss.resultSigner)
	if err != nil {
		return err
	}
	if err := rss.channel.Send(ctx, message); err != nil {
		return err
	}
	return nil
}

func (rss *resultSigningState) Receive(msg net.Message) error {
	// The network layer determines the message sender's public key based on
	// the network client's pinned identity. The sender can not use any other
	// public key than the one it is identified with in the network.
	// Furthermore, the sender must possess the associated private key - each
	// network message is signed with it.
	//
	// The network layer rejects any message with an incorrect signature or
	// altered public key. By this point, we've conducted enough checks to
	// be very certain that the sender' public key presented in the network
	// net.Message is the correct one.
	//
	// In this final step, we compare the pinned network key with one used to
	// produce a signature over the DKG result hash. If the keys don't match,
	// it means that an incorrect key was used to sign DKG result hash and
	// the message should be rejected.
	isValidKeyUsed := func(phaseMessage *resultSignatureMessage) bool {
		return bytes.Compare(phaseMessage.publicKey, msg.SenderPublicKey()) == 0
	}

	switch signedMessage := msg.Payload().(type) {
	case *resultSignatureMessage:
		if rss.member.shouldAcceptMessage(
			signedMessage.SenderID(),
			msg.SenderPublicKey(),
		) && isValidKeyUsed(
			signedMessage,
		) && rss.member.sessionID == signedMessage.sessionID {
			rss.signatureMessages = append(rss.signatureMessages, signedMessage)
		}
	}

	return nil
}

func (rss *resultSigningState) Next() state.State {
	return &signaturesVerificationState{
		channel:           rss.channel,
		resultSigner:      rss.resultSigner,
		resultSubmitter:   rss.resultSubmitter,
		blockCounter:      rss.blockCounter,
		member:            rss.member,
		result:            rss.result,
		signatureMessages: rss.signatureMessages,
		validSignatures:   make(map[group.MemberIndex][]byte),
		verificationStartBlockHeight: rss.signingStartBlockHeight +
			rss.DelayBlocks() +
			rss.ActiveBlocks(),
	}
}

func (rss *resultSigningState) MemberIndex() group.MemberIndex {
	return rss.member.memberIndex
}

// signaturesVerificationState is the state during which group members verify
// all validSignatures that valid submitters sent over the broadcast channel in
// the previous state. Valid validSignatures are added to the state.
type signaturesVerificationState struct {
	channel         net.BroadcastChannel
	resultSigner    ResultSigner
	resultSubmitter ResultSubmitter
	blockCounter    chain.BlockCounter

	member *signingMember

	result *Result

	signatureMessages []*resultSignatureMessage
	validSignatures   map[group.MemberIndex][]byte

	verificationStartBlockHeight uint64
}

func (svs *signaturesVerificationState) DelayBlocks() uint64 {
	return state.SilentStateDelayBlocks
}

func (svs *signaturesVerificationState) ActiveBlocks() uint64 {
	return state.SilentStateActiveBlocks
}

func (svs *signaturesVerificationState) Initiate(ctx context.Context) error {
	signatures, err := svs.member.VerifyDKGResultSignatures(
		svs.signatureMessages,
		svs.resultSigner,
	)
	if err != nil {
		return err
	}

	svs.validSignatures = signatures
	return nil
}

func (svs *signaturesVerificationState) Receive(msg net.Message) error {
	return nil
}

func (svs *signaturesVerificationState) Next() state.State {
	return &resultSubmissionState{
		channel:         svs.channel,
		resultSubmitter: svs.resultSubmitter,
		blockCounter:    svs.blockCounter,
		member:          svs.member.initializeSubmittingMember(),
		result:          svs.result,
		signatures:      svs.validSignatures,
		submissionStartBlockHeight: svs.verificationStartBlockHeight +
			svs.DelayBlocks() +
			svs.ActiveBlocks(),
	}
}

func (svs *signaturesVerificationState) MemberIndex() group.MemberIndex {
	return svs.member.memberIndex
}

// resultSubmissionState is the state during which group members submit the dkg
// result to the chain. This state concludes the DKG protocol.
type resultSubmissionState struct {
	channel         net.BroadcastChannel
	resultSubmitter ResultSubmitter
	blockCounter    chain.BlockCounter

	member *submittingMember

	result     *Result
	signatures map[group.MemberIndex][]byte

	submissionStartBlockHeight uint64
}

func (rss *resultSubmissionState) DelayBlocks() uint64 {
	return state.SilentStateDelayBlocks
}

func (rss *resultSubmissionState) ActiveBlocks() uint64 {
	return state.SilentStateActiveBlocks
}

func (rss *resultSubmissionState) Initiate(ctx context.Context) error {
	return rss.member.SubmitDKGResult(
		rss.result,
		rss.signatures,
		rss.submissionStartBlockHeight,
		rss.resultSubmitter,
	)
}

func (rss *resultSubmissionState) Receive(msg net.Message) error {
	return nil
}

func (rss *resultSubmissionState) Next() state.State {
	// returning nil represents this is the final state
	return nil
}

func (rss *resultSubmissionState) MemberIndex() group.MemberIndex {
	return rss.member.memberIndex
}<|MERGE_RESOLUTION|>--- conflicted
+++ resolved
@@ -4,12 +4,8 @@
 	"bytes"
 	"context"
 	"fmt"
-<<<<<<< HEAD
-	"time"
 
 	"github.com/keep-network/keep-core/pkg/chain"
-=======
->>>>>>> d56d422a
 	"github.com/keep-network/keep-core/pkg/net"
 	"github.com/keep-network/keep-core/pkg/protocol/group"
 	"github.com/keep-network/keep-core/pkg/protocol/state"
@@ -548,7 +544,7 @@
 	return nil
 }
 
-func (rss *resultSigningState) Next() state.State {
+func (rss *resultSigningState) Next() (state.State, error) {
 	return &signaturesVerificationState{
 		channel:           rss.channel,
 		resultSigner:      rss.resultSigner,
@@ -561,7 +557,7 @@
 		verificationStartBlockHeight: rss.signingStartBlockHeight +
 			rss.DelayBlocks() +
 			rss.ActiveBlocks(),
-	}
+	}, nil
 }
 
 func (rss *resultSigningState) MemberIndex() group.MemberIndex {
@@ -612,7 +608,7 @@
 	return nil
 }
 
-func (svs *signaturesVerificationState) Next() state.State {
+func (svs *signaturesVerificationState) Next() (state.State, error) {
 	return &resultSubmissionState{
 		channel:         svs.channel,
 		resultSubmitter: svs.resultSubmitter,
@@ -623,7 +619,7 @@
 		submissionStartBlockHeight: svs.verificationStartBlockHeight +
 			svs.DelayBlocks() +
 			svs.ActiveBlocks(),
-	}
+	}, nil
 }
 
 func (svs *signaturesVerificationState) MemberIndex() group.MemberIndex {
@@ -666,9 +662,9 @@
 	return nil
 }
 
-func (rss *resultSubmissionState) Next() state.State {
+func (rss *resultSubmissionState) Next() (state.State, error) {
 	// returning nil represents this is the final state
-	return nil
+	return nil, nil
 }
 
 func (rss *resultSubmissionState) MemberIndex() group.MemberIndex {
