package relay

import (
	"bytes"
	"fmt"
	"math/big"
	"time"

	relaychain "github.com/keep-network/keep-core/pkg/beacon/relay/chain"
	"github.com/keep-network/keep-core/pkg/beacon/relay/groupselection"
	"github.com/keep-network/keep-core/pkg/chain"
)

// getTicketListInterval is the number of seconds we wait before requesting the
// ordered ticket list (to run ticket verification)from the chain.
const getTicketListInterval = 5 * time.Second

// SubmitTicketsForGroupSelection takes the previous beacon value and attempts to
// generate the appropriate number of tickets for the staker. After ticket
// generation begins an interactive process, where the staker submits tickets
// that fall under the natural threshold, while challenging tickets on chain
// that fail verification. Submission ends at the end of the submission period,
// and the staker can only contest incorrect tickets up to the challenge period.
//
// See the group selection protocol specification for more information.
func (n *Node) SubmitTicketsForGroupSelection(
	relayChain relaychain.Interface,
	blockCounter chain.BlockCounter,
	beaconValue []byte,
	entryRequestID *big.Int,
	entrySeed *big.Int,
) error {
<<<<<<< HEAD
=======
	// we use reactive submission timeout temporarily, until we properly
	// implement phases 2a and 2b.
	submissionTimeout, err := blockCounter.BlockWaiter(
		n.chainConfig.TicketReactiveSubmissionTimeout,
	)
	if err != nil {
		return err
	}

	challengeTimeout, err := blockCounter.BlockWaiter(
		n.chainConfig.TicketChallengeTimeout,
	)
	if err != nil {
		return err
	}

>>>>>>> 05349162
	availableStake, err := n.Staker.Stake()
	if err != nil {
		return err
	}

	tickets, err :=
		groupselection.GenerateTickets(
			beaconValue,
			[]byte(n.Staker.ID()),
			availableStake,
			n.chainConfig.MinimumStake,
		)
	if err != nil {
		return err
	}

<<<<<<< HEAD
	n.tickets = tickets

	initialTimeout, err := blockCounter.BlockWaiter(
		n.chainConfig.TicketInitialSubmissionTimeout,
	)
	if err != nil {
		return err
	}

	submissionTimeout, err := blockCounter.BlockWaiter(
		n.chainConfig.TicketReactiveSubmissionTimeout,
	)
	if err != nil {
		return err
	}

	challengeTimeout, err := blockCounter.BlockWaiter(
		n.chainConfig.TicketChallengeTimeout,
	)
	if err != nil {
		return err
	}

	var (
		initialSubmitErrorChannel    = make(chan error, len(tickets))
		reactiveSubmitErrorChannel   = make(chan error, len(tickets))
		quitTicketInitialSubmission  = make(chan struct{}, 0)
		quitTicketReactiveSubmission = make(chan struct{}, 0)
		quitTicketChallenge          = make(chan struct{}, 0)
	)
	// Phase 2a: submit all tickets that fall under the natural threshold
	go n.submitTickets(
=======
	errCh := make(chan error, len(tickets))
	quitTicketSubmission := make(chan struct{}, 1)
	quitTicketChallenge := make(chan struct{}, 0)
	groupCandidate := &groupCandidate{address: n.Staker.ID(), tickets: tickets}

	go groupCandidate.submitTickets(
>>>>>>> 05349162
		relayChain,
		quitTicketInitialSubmission,
		initialSubmitErrorChannel,
	)

	// kick off background loop to check submitted tickets
	go n.verifyTicket(
		relayChain,
		beaconValue,
		quitTicketChallenge,
	)

	for {
		select {
		case err := <-initialSubmitErrorChannel:
			fmt.Printf(
				"Error during initial ticket submission for entry [%v]: [%v].",
				beaconValue,
				err,
			)
		case <-initialTimeout:
			quitTicketInitialSubmission <- struct{}{}

			// Phase 2b: submit all tickets, even those above the
			// natural threshold.
			go n.submitTicketsReactive(
				relayChain,
				quitTicketReactiveSubmission,
				reactiveSubmitErrorChannel,
			)
		case err := <-reactiveSubmitErrorChannel:
			fmt.Printf(
				"Error during reactive ticket submission for entry [%v]: [%v].",
				beaconValue,
				err,
			)
		case <-submissionTimeout:
			quitTicketReactiveSubmission <- struct{}{}
		case <-challengeTimeout:
			selectedTickets := relayChain.GetOrderedTickets()

			// Read the selected, ordered tickets from the chain,
			// determine if we're eligible for the next group.
			go n.JoinGroupIfEligible(
				relayChain,
				&groupselection.Result{SelectedTickets: selectedTickets},
				entryRequestID,
				entrySeed,
			)
			quitTicketChallenge <- struct{}{}
			return nil
		}
	}
}

<<<<<<< HEAD
// submitTickets checks to see if the submission period is over in between ticket
// submits.
func (n *Node) submitTickets(
	relayChain relaychain.GroupInterface,
	quit <-chan struct{},
	errCh chan<- error,
) {
	for i := len(n.tickets) - 1; i >= 0; i-- {
		if n.tickets[i].Value.Int().Cmp(n.chainConfig.NaturalThreshold) < 0 {
			relayChain.SubmitTicket(n.tickets[i]).OnSuccess(
				func(submittedTicket *groupselection.Ticket) {
					if bytes.Compare(submittedTicket.Value[:], n.tickets[i].Value[:]) == 0 {
						// remove the ticket from the list
						n.tickets = append(n.tickets[:i], n.tickets[i+1:]...)
					}
				},
			).OnFailure(func(err error) { errCh <- err })
		}
	}

	select {
	case <-quit:
		return
	}
}

// submitTicketsReactive checks to see if the submission period is over in between ticket
// submits.
func (n *Node) submitTicketsReactive(
	relayChain relaychain.GroupInterface,
	quit <-chan struct{},
	errCh chan<- error,
) {
	for i := len(n.tickets) - 1; i >= 0; i-- {
		relayChain.SubmitTicket(n.tickets[i]).OnSuccess(
			func(submittedTicket *groupselection.Ticket) {
				if bytes.Compare(submittedTicket.Value[:], n.tickets[i].Value[:]) == 0 {
					// remove the ticket from the list
					n.tickets = append(n.tickets[:i], n.tickets[i+1:]...)
				}
			},
		).OnFailure(func(err error) { errCh <- err })
	}

	select {
	case <-quit:
		return
	}
}

func (n *Node) verifyTicket(
	relayChain relaychain.GroupInterface,
=======
// submitTickets submits tickets to the chain. It checks to see if the submission
// period is over in between ticket submits.
func (gc *groupCandidate) submitTickets(
	relayChain relaychain.GroupSelectionInterface,
	naturalThreshold *big.Int,
	quit <-chan struct{},
	errCh chan<- error,
) {
	for _, ticket := range gc.tickets {
		select {
		case <-quit:
			// Exit this loop when we get a signal from quit.
			return
		default:
			relayChain.SubmitTicket(ticket).OnFailure(
				func(err error) { errCh <- err },
			)
		}
	}
}

func (gc *groupCandidate) verifyTicket(
	relayChain relaychain.GroupSelectionInterface,
>>>>>>> 05349162
	beaconValue []byte,
	quit <-chan struct{},
) {
	t := time.NewTimer(1)
	defer t.Stop()
	for {
		select {
		case <-t.C:
			for _, ticket := range relayChain.GetOrderedTickets() {
				if !costlyCheck(beaconValue, ticket) {
					challenge := &groupselection.TicketChallenge{
						Ticket:        ticket,
						SenderAddress: n.Staker.ID(),
					}
					relayChain.SubmitChallenge(challenge).OnFailure(
						func(err error) {
							fmt.Printf(
								"Failed to submit challenge with err: [%v]",
								err,
							)
						},
					)
				}
			}
			t.Reset(getTicketListInterval)
		case <-quit:
			// Exit this loop when we get a signal from quit.
			return
		}
	}
}

// costlyCheck takes the on-chain Proof, computes the sha256 hash from the Proof,
// and then uses a constant time compare to determine if the on-chain value
// matches the value the client computes for them.
func costlyCheck(beaconValue []byte, ticket *groupselection.Ticket) bool {
	// cheapCheck is done on chain
	computedValue := groupselection.CalculateTicketValue(
		beaconValue,
		ticket.Proof.StakerValue,
		ticket.Proof.VirtualStakerIndex,
	)
	switch bytes.Compare(computedValue[:], ticket.Value[:]) {
	case 0:
		return true
	}
	return false
}<|MERGE_RESOLUTION|>--- conflicted
+++ resolved
@@ -30,25 +30,6 @@
 	entryRequestID *big.Int,
 	entrySeed *big.Int,
 ) error {
-<<<<<<< HEAD
-=======
-	// we use reactive submission timeout temporarily, until we properly
-	// implement phases 2a and 2b.
-	submissionTimeout, err := blockCounter.BlockWaiter(
-		n.chainConfig.TicketReactiveSubmissionTimeout,
-	)
-	if err != nil {
-		return err
-	}
-
-	challengeTimeout, err := blockCounter.BlockWaiter(
-		n.chainConfig.TicketChallengeTimeout,
-	)
-	if err != nil {
-		return err
-	}
-
->>>>>>> 05349162
 	availableStake, err := n.Staker.Stake()
 	if err != nil {
 		return err
@@ -65,7 +46,6 @@
 		return err
 	}
 
-<<<<<<< HEAD
 	n.tickets = tickets
 
 	initialTimeout, err := blockCounter.BlockWaiter(
@@ -92,20 +72,12 @@
 	var (
 		initialSubmitErrorChannel    = make(chan error, len(tickets))
 		reactiveSubmitErrorChannel   = make(chan error, len(tickets))
-		quitTicketInitialSubmission  = make(chan struct{}, 0)
-		quitTicketReactiveSubmission = make(chan struct{}, 0)
-		quitTicketChallenge          = make(chan struct{}, 0)
+		quitTicketInitialSubmission  = make(chan struct{}, 1)
+		quitTicketReactiveSubmission = make(chan struct{}, 1)
+		quitTicketChallenge          = make(chan struct{}, 1)
 	)
 	// Phase 2a: submit all tickets that fall under the natural threshold
 	go n.submitTickets(
-=======
-	errCh := make(chan error, len(tickets))
-	quitTicketSubmission := make(chan struct{}, 1)
-	quitTicketChallenge := make(chan struct{}, 0)
-	groupCandidate := &groupCandidate{address: n.Staker.ID(), tickets: tickets}
-
-	go groupCandidate.submitTickets(
->>>>>>> 05349162
 		relayChain,
 		quitTicketInitialSubmission,
 		initialSubmitErrorChannel,
@@ -161,16 +133,48 @@
 	}
 }
 
-<<<<<<< HEAD
-// submitTickets checks to see if the submission period is over in between ticket
-// submits.
+// submitTickets submits tickets to the chain. It checks to see if the submission
+// period is over in between ticket submits.
 func (n *Node) submitTickets(
 	relayChain relaychain.GroupInterface,
 	quit <-chan struct{},
 	errCh chan<- error,
 ) {
 	for i := len(n.tickets) - 1; i >= 0; i-- {
-		if n.tickets[i].Value.Int().Cmp(n.chainConfig.NaturalThreshold) < 0 {
+		select {
+		case <-quit:
+			// Exit this loop when we get a signal from quit.
+			return
+		default:
+			if n.tickets[i].Value.Int().Cmp(n.chainConfig.NaturalThreshold) < 0 {
+				relayChain.SubmitTicket(n.tickets[i]).OnSuccess(
+					func(submittedTicket *groupselection.Ticket) {
+						if bytes.Compare(submittedTicket.Value[:], n.tickets[i].Value[:]) == 0 {
+							// remove the ticket from the list
+							n.tickets = append(n.tickets[:i], n.tickets[i+1:]...)
+						}
+					},
+				).OnFailure(
+					func(err error) { errCh <- err },
+				)
+			}
+		}
+	}
+}
+
+// submitTicketsReactive submits tickets to the chain. It checks to see if the submission
+// period is over in between ticket submits.
+func (n *Node) submitTicketsReactive(
+	relayChain relaychain.GroupInterface,
+	quit <-chan struct{},
+	errCh chan<- error,
+) {
+	for i := len(n.tickets) - 1; i >= 0; i-- {
+		select {
+		case <-quit:
+			// Exit this loop when we get a signal from quit.
+			return
+		default:
 			relayChain.SubmitTicket(n.tickets[i]).OnSuccess(
 				func(submittedTicket *groupselection.Ticket) {
 					if bytes.Compare(submittedTicket.Value[:], n.tickets[i].Value[:]) == 0 {
@@ -178,67 +182,15 @@
 						n.tickets = append(n.tickets[:i], n.tickets[i+1:]...)
 					}
 				},
-			).OnFailure(func(err error) { errCh <- err })
-		}
-	}
-
-	select {
-	case <-quit:
-		return
-	}
-}
-
-// submitTicketsReactive checks to see if the submission period is over in between ticket
-// submits.
-func (n *Node) submitTicketsReactive(
-	relayChain relaychain.GroupInterface,
-	quit <-chan struct{},
-	errCh chan<- error,
-) {
-	for i := len(n.tickets) - 1; i >= 0; i-- {
-		relayChain.SubmitTicket(n.tickets[i]).OnSuccess(
-			func(submittedTicket *groupselection.Ticket) {
-				if bytes.Compare(submittedTicket.Value[:], n.tickets[i].Value[:]) == 0 {
-					// remove the ticket from the list
-					n.tickets = append(n.tickets[:i], n.tickets[i+1:]...)
-				}
-			},
-		).OnFailure(func(err error) { errCh <- err })
-	}
-
-	select {
-	case <-quit:
-		return
+			).OnFailure(
+				func(err error) { errCh <- err },
+			)
+		}
 	}
 }
 
 func (n *Node) verifyTicket(
 	relayChain relaychain.GroupInterface,
-=======
-// submitTickets submits tickets to the chain. It checks to see if the submission
-// period is over in between ticket submits.
-func (gc *groupCandidate) submitTickets(
-	relayChain relaychain.GroupSelectionInterface,
-	naturalThreshold *big.Int,
-	quit <-chan struct{},
-	errCh chan<- error,
-) {
-	for _, ticket := range gc.tickets {
-		select {
-		case <-quit:
-			// Exit this loop when we get a signal from quit.
-			return
-		default:
-			relayChain.SubmitTicket(ticket).OnFailure(
-				func(err error) { errCh <- err },
-			)
-		}
-	}
-}
-
-func (gc *groupCandidate) verifyTicket(
-	relayChain relaychain.GroupSelectionInterface,
->>>>>>> 05349162
 	beaconValue []byte,
 	quit <-chan struct{},
 ) {
