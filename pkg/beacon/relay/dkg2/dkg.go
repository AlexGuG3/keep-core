--- conflicted
+++ resolved
@@ -26,18 +26,9 @@
 	relayChain relayChain.Interface,
 	channel net.BroadcastChannel,
 ) (*ThresholdSigner, error) {
-<<<<<<< HEAD
-	playerIndex := member.Index(index + 1)
-	err := playerIndex.Validate()
-=======
 	// The staker index should begin with 1
 	playerIndex := group.MemberIndex(index + 1)
-	if playerIndex < 1 {
-		return nil, fmt.Errorf("[member:%v] player index must be >= 1", playerIndex)
-	}
-
-	gjkrResult, err := gjkr.Execute(playerIndex, blockCounter, channel, threshold, seed)
->>>>>>> 56c8aef9
+	err := playerIndex.Validate()
 	if err != nil {
 		return nil, fmt.Errorf("[member:%v] %v", playerIndex, err)
 	}
