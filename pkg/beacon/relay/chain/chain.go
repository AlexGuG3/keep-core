package chain

import (
	"github.com/keep-network/keep-core/pkg/beacon/relay/config"
	"github.com/keep-network/keep-core/pkg/beacon/relay/event"
	"github.com/keep-network/keep-core/pkg/gen/async"
)

// Interface represents the interface that the relay expects to interact
// with the anchoring blockchain on.
type Interface interface {
	// GetConfig returns the expected configuration of the threshold relay.
	GetConfig() (config.Chain, error)
	// SubmitGroupPublicKey submits a 96-byte BLS public key to the blockchain,
	// associated with a string groupID. On-chain errors are
	// are reported through the promise.
	SubmitGroupPublicKey(groupID string, key [96]byte) *async.GroupRegistrationPromise
	// SubmitRelayEntry submits an entry in the threshold relay and returns a
	// promise to track the submission result. The promise is fulfilled with
	// the entry as seen on-chain, or failed if there is an error submitting
	// the entry.
	SubmitRelayEntry(entry *event.Entry) *async.RelayEntryPromise
	// OnRelayEntryGenerated is a callback that is invoked when an on-chain
	// notification of a new, valid relay entry is seen.
	OnRelayEntryGenerated(handle func(entry *event.Entry))
	// OnRelayEntryRequested is a callback that is invoked when an on-chain
	// notification of a new, valid relay request is seen.
<<<<<<< HEAD
	OnRelayEntryRequested(func(request *entry.Request))
	// AddStaker is a temporary function for Milestone 1 that
	// adds a staker to the group contract.
	AddStaker(groupMemberID string) *async.StakerRegistrationPromise
	// GetStakerList is a temporary function for Milestone 1 that
	// gets back the list of stakers.
	GetStakerList() ([]string, error)
=======
	OnRelayEntryRequested(func(request *event.Request))
>>>>>>> 37415b7f
	// OnGroupRegistered is a callback that is invoked when an on-chain
	// notification of a new, valid group being registered is seen.
	OnGroupRegistered(handle func(key *event.GroupRegistration))
}<|MERGE_RESOLUTION|>--- conflicted
+++ resolved
@@ -25,17 +25,13 @@
 	OnRelayEntryGenerated(handle func(entry *event.Entry))
 	// OnRelayEntryRequested is a callback that is invoked when an on-chain
 	// notification of a new, valid relay request is seen.
-<<<<<<< HEAD
-	OnRelayEntryRequested(func(request *entry.Request))
+	OnRelayEntryRequested(func(request *event.Request))
 	// AddStaker is a temporary function for Milestone 1 that
 	// adds a staker to the group contract.
 	AddStaker(groupMemberID string) *async.StakerRegistrationPromise
 	// GetStakerList is a temporary function for Milestone 1 that
 	// gets back the list of stakers.
 	GetStakerList() ([]string, error)
-=======
-	OnRelayEntryRequested(func(request *event.Request))
->>>>>>> 37415b7f
 	// OnGroupRegistered is a callback that is invoked when an on-chain
 	// notification of a new, valid group being registered is seen.
 	OnGroupRegistered(handle func(key *event.GroupRegistration))
