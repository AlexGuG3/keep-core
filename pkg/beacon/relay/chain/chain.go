--- conflicted
+++ resolved
@@ -45,13 +45,7 @@
 	// fails `costlyCheck`, and returns a promise to track the challenge
 	// submission. The promise is fulfilled with the challenge as seen on-chain,
 	// or failed if there is an error submitting the entry.
-<<<<<<< HEAD
-	SubmitChallenge(
-		ticket *groupselection.TicketChallenge,
-	) *async.GroupTicketChallengePromise
-=======
 	SubmitChallenge(ticketValue *big.Int) *async.GroupTicketChallengePromise
->>>>>>> b1a87dc5
 	// GetOrderedTickets returns submitted tickets which have passed checks
 	// on-chain.
 	GetOrderedTickets() ([]*Ticket, error)
