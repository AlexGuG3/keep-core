package gjkr

import (
	crand "crypto/rand"
	"fmt"
	"math/big"
	"reflect"
	"testing"

	"github.com/ethereum/go-ethereum/crypto/bn256/cloudflare"
	"github.com/keep-network/keep-core/pkg/net/ephemeral"
)

func TestCombineReceivedShares(t *testing.T) {
	threshold := 3
	groupSize := 7

	selfShareS := big.NewInt(9)

	receivedShareS := make(map[MemberID]*big.Int)
	// Simulate shares received from peer members.
	// Peer members IDs are in [100, 101, 102, 103, 104, 105] to differ them from
	// slice indices.
	for i := 0; i <= 5; i++ {
		receivedShareS[MemberID(100+i)] = big.NewInt(int64(10 + i))
	}

	// 9 + 10 + 11 + 12 + 13 + 14 + 15 = 84
	expectedShareS := big.NewInt(84)

<<<<<<< HEAD
	vss, err := pedersen.GenerateVSS(crand.Reader, p, q)
	if err != nil {
		t.Fatal(err)
	}

	config := &DKG{p, q, vss}

	members, err := initializeQualifiedMembersGroup(threshold, groupSize, config)
=======
	members, err := initializeQualifiedMembersGroup(threshold, groupSize)
>>>>>>> e27e31f0
	if err != nil {
		t.Fatalf("group initialization failed [%s]", err)
	}

	member := members[0]

	// Replace initialized values with values declared at the begining.
	member.selfSecretShareS = selfShareS
	member.receivedValidSharesS = receivedShareS

	member.CombineMemberShares()

	if member.groupPrivateKeyShare.Cmp(expectedShareS) != 0 {
		t.Errorf("incorrect combined shares S value\nexpected: %v\nactual:   %v\n",
			expectedShareS,
			member.groupPrivateKeyShare,
		)
	}
}

func TestCalculatePublicCoefficients(t *testing.T) {
	secretCoefficients := []*big.Int{
		big.NewInt(3),
		big.NewInt(5),
		big.NewInt(2),
	}
<<<<<<< HEAD
	expectedPublicCoefficients := []*big.Int{
		big.NewInt(343),  // 7^3 mod 1907 = 343
		big.NewInt(1551), // 7^5 mod 1907 = 1551
		big.NewInt(49),   // 7^2 mod 1907 = 49
	}

	config := &DKG{P: big.NewInt(1907), Q: big.NewInt(953)}

	// This test uses rand.Reader mock to get specific `g` value in `NewVSS`
	// initialization.
	mockRandomReader := testutils.NewMockRandReader(big.NewInt(7))
	vss, err := pedersen.GenerateVSS(mockRandomReader, config.P, config.Q)
	if err != nil {
		t.Fatalf("VSS initialization failed [%s]", err)
	}

	config.vss = vss

	member := (&LocalMember{
		memberCore: &memberCore{
			protocolConfig: config,
=======
	expectedPublicCoefficients := make([]*bn256.G1, len(secretCoefficients))
	for i, secretCoefficient := range secretCoefficients {
		expectedPublicCoefficients[i] = new(bn256.G1).ScalarBaseMult(
			secretCoefficient,
		)
	}

	member := (&LocalMember{
		memberCore: &memberCore{
			protocolParameters: newProtocolParameters(big.NewInt(8328121)),
>>>>>>> e27e31f0
		},
	}).InitializeEphemeralKeysGeneration().
		InitializeSymmetricKeyGeneration().
		InitializeCommitting().
		InitializeCommitmentsVerification().
		InitializeSharesJustification().
		InitializeQualified().
		InitializeSharing()

	member.secretCoefficients = secretCoefficients

	message := member.CalculatePublicKeySharePoints()

	if !reflect.DeepEqual(member.publicKeySharePoints, expectedPublicCoefficients) {
		t.Errorf("incorrect member's public shares\nexpected: %v\nactual:   %v\n",
			expectedPublicCoefficients,
			member.publicKeySharePoints,
		)
	}

	if !reflect.DeepEqual(message.publicKeySharePoints, expectedPublicCoefficients) {
		t.Errorf("incorrect public shares in message\nexpected: %v\nactual:   %v\n",
			expectedPublicCoefficients,
			message.publicKeySharePoints,
		)
	}
}

func TestCalculateAndVerifyPublicKeySharePoints(t *testing.T) {
	threshold := 3
	groupSize := 5

	sharingMembers, err := initializeSharingMembersGroup(threshold, groupSize)
	if err != nil {
		t.Fatalf("group initialization failed [%s]", err)
	}

	sharingMember := sharingMembers[0]

	var tests = map[string]struct {
		modifyPublicKeySharePointsMessages func(messages []*MemberPublicKeySharePointsMessage)
		expectedError                      error
		expectedAccusedIDs                 []MemberID
	}{
		"positive validation - no accusations": {
			expectedError: nil,
		},
		"negative validation - changed public key share - one accused member": {
			modifyPublicKeySharePointsMessages: func(messages []*MemberPublicKeySharePointsMessage) {
				messages[1].publicKeySharePoints[1] = new(bn256.G1).ScalarMult(
					messages[1].publicKeySharePoints[1],
					big.NewInt(2),
				)

			},
			expectedError:      nil,
			expectedAccusedIDs: []MemberID{3},
		},
		"negative validation - changed public key share - two accused members": {
			modifyPublicKeySharePointsMessages: func(messages []*MemberPublicKeySharePointsMessage) {
				messages[0].publicKeySharePoints[1] = new(bn256.G1).ScalarMult(
					messages[0].publicKeySharePoints[1],
					big.NewInt(2),
				)
				messages[3].publicKeySharePoints[1] = new(bn256.G1).ScalarMult(
					messages[3].publicKeySharePoints[1],
					big.NewInt(2),
				)
			},
			expectedError:      nil,
			expectedAccusedIDs: []MemberID{2, 5},
		},
	}
	for testName, test := range tests {
		t.Run(testName, func(t *testing.T) {
			messages := make([]*MemberPublicKeySharePointsMessage, groupSize)

			for i, m := range sharingMembers {
				messages[i] = m.CalculatePublicKeySharePoints()
			}

			filteredMessages := filterMemberPublicKeySharePointsMessages(
				messages,
				sharingMember.ID,
			)

			if test.modifyPublicKeySharePointsMessages != nil {
				test.modifyPublicKeySharePointsMessages(filteredMessages)
			}

			accusedMessage, err := sharingMember.VerifyPublicKeySharePoints(filteredMessages)

			if !reflect.DeepEqual(test.expectedError, err) {
				t.Fatalf(
					"\nexpected: %s\nactual:   %s\n",
					test.expectedError,
					err,
				)
			}
			expectedAccusedMembersKeys := make(map[MemberID]*ephemeral.PrivateKey)
			for _, id := range test.expectedAccusedIDs {
				expectedAccusedMembersKeys[id] = sharingMember.ephemeralKeyPairs[id].PrivateKey
			}

			if !reflect.DeepEqual(accusedMessage.accusedMembersKeys, expectedAccusedMembersKeys) {
				t.Fatalf("incorrect accused IDs\nexpected: %v\nactual:   %v\n",
					expectedAccusedMembersKeys,
					accusedMessage.accusedMembersKeys,
				)
			}
		})
	}
}

func initializeQualifiedMembersGroup(threshold, groupSize int) (
	[]*QualifiedMember,
	error,
) {
	sharesJustifyingMembers, err := initializeSharesJustifyingMemberGroup(
		threshold,
		groupSize,
	)
	if err != nil {
		return nil, fmt.Errorf("group initialization failed [%s]", err)
	}

	var qualifiedMembers []*QualifiedMember
	for _, sjm := range sharesJustifyingMembers {
		qualifiedMembers = append(qualifiedMembers, sjm.InitializeQualified())
	}

	return qualifiedMembers, nil
}

func initializeSharingMembersGroup(threshold, groupSize int) (
	[]*SharingMember,
	error,
) {
	qualifiedMembers, err := initializeQualifiedMembersGroup(threshold, groupSize)
	if err != nil {
		return nil, fmt.Errorf("group initialization failed [%s]", err)
	}

	var sharingMembers []*SharingMember
	for _, sjm := range qualifiedMembers {
		sjm.secretCoefficients = make([]*big.Int, threshold+1)
		for i := 0; i < threshold+1; i++ {
			sjm.secretCoefficients[i], err = crand.Int(crand.Reader, bn256.Order)
			if err != nil {
				return nil, fmt.Errorf("secret share generation failed [%s]", err)
			}
		}
		sharingMembers = append(sharingMembers, sjm.InitializeSharing())
	}

	for _, sm := range sharingMembers {
		for _, sjm := range qualifiedMembers {
			sm.receivedValidSharesS[sjm.ID] = sjm.evaluateMemberShare(sm.ID, sjm.secretCoefficients)
		}
	}

	return sharingMembers, nil
}

func filterMemberPublicKeySharePointsMessages(
	messages []*MemberPublicKeySharePointsMessage, receiverID MemberID,
) []*MemberPublicKeySharePointsMessage {
	var result []*MemberPublicKeySharePointsMessage
	for _, msg := range messages {
		if msg.senderID != receiverID {
			result = append(result, msg)
		}
	}
	return result
}<|MERGE_RESOLUTION|>--- conflicted
+++ resolved
@@ -28,18 +28,7 @@
 	// 9 + 10 + 11 + 12 + 13 + 14 + 15 = 84
 	expectedShareS := big.NewInt(84)
 
-<<<<<<< HEAD
-	vss, err := pedersen.GenerateVSS(crand.Reader, p, q)
-	if err != nil {
-		t.Fatal(err)
-	}
-
-	config := &DKG{p, q, vss}
-
-	members, err := initializeQualifiedMembersGroup(threshold, groupSize, config)
-=======
 	members, err := initializeQualifiedMembersGroup(threshold, groupSize)
->>>>>>> e27e31f0
 	if err != nil {
 		t.Fatalf("group initialization failed [%s]", err)
 	}
@@ -66,29 +55,6 @@
 		big.NewInt(5),
 		big.NewInt(2),
 	}
-<<<<<<< HEAD
-	expectedPublicCoefficients := []*big.Int{
-		big.NewInt(343),  // 7^3 mod 1907 = 343
-		big.NewInt(1551), // 7^5 mod 1907 = 1551
-		big.NewInt(49),   // 7^2 mod 1907 = 49
-	}
-
-	config := &DKG{P: big.NewInt(1907), Q: big.NewInt(953)}
-
-	// This test uses rand.Reader mock to get specific `g` value in `NewVSS`
-	// initialization.
-	mockRandomReader := testutils.NewMockRandReader(big.NewInt(7))
-	vss, err := pedersen.GenerateVSS(mockRandomReader, config.P, config.Q)
-	if err != nil {
-		t.Fatalf("VSS initialization failed [%s]", err)
-	}
-
-	config.vss = vss
-
-	member := (&LocalMember{
-		memberCore: &memberCore{
-			protocolConfig: config,
-=======
 	expectedPublicCoefficients := make([]*bn256.G1, len(secretCoefficients))
 	for i, secretCoefficient := range secretCoefficients {
 		expectedPublicCoefficients[i] = new(bn256.G1).ScalarBaseMult(
@@ -99,7 +65,6 @@
 	member := (&LocalMember{
 		memberCore: &memberCore{
 			protocolParameters: newProtocolParameters(big.NewInt(8328121)),
->>>>>>> e27e31f0
 		},
 	}).InitializeEphemeralKeysGeneration().
 		InitializeSymmetricKeyGeneration().
