package gjkr

import (
	"crypto/rand"
	"fmt"
	"math/big"
	"reflect"
	"testing"

<<<<<<< HEAD
	"github.com/keep-network/keep-core/pkg/beacon/relay/pedersen"
=======
	"github.com/ethereum/go-ethereum/crypto/bn256/cloudflare"
	"github.com/keep-network/keep-core/pkg/net/ephemeral"
>>>>>>> 24ad949f
)

func TestRevealDisqualifiedMembersKeys(t *testing.T) {
	threshold := 2
	groupSize := 8

	members, err := initializeRevealingMembersGroup(threshold, groupSize)
	if err != nil {
		t.Fatal(err)
	}
	member := members[0]

	disqualifiedSharingMember1 := MemberID(2)
	disqualifiedSharingMember2 := MemberID(3)
	disqualifiedNotSharingMember := MemberID(6)
	member.group.DisqualifyMemberID(disqualifiedSharingMember1)
	member.group.DisqualifyMemberID(disqualifiedSharingMember2)
	member.group.DisqualifyMemberID(disqualifiedNotSharingMember)

	// Simulate a case where member is disqualified in Phase 5.
	delete(member.receivedValidSharesS, disqualifiedNotSharingMember)

	expectedDisqualifiedKeys := map[MemberID]*ephemeral.PrivateKey{
		disqualifiedSharingMember1: member.ephemeralKeyPairs[disqualifiedSharingMember1].PrivateKey,
		disqualifiedSharingMember2: member.ephemeralKeyPairs[disqualifiedSharingMember2].PrivateKey,
	}
	expectedResult := &DisqualifiedEphemeralKeysMessage{
		senderID:    member.ID,
		privateKeys: expectedDisqualifiedKeys,
	}

	result, err := member.RevealDisqualifiedMembersKeys()
	if err != nil {
		t.Fatal(err)
	}

	if !reflect.DeepEqual(expectedResult, result) {
		t.Fatalf("\nexpected: %v\nactual:   %v\n", expectedResult, result)
	}
}

func TestRecoverDisqualifiedShares(t *testing.T) {
	threshold := 2
	groupSize := 6

	members, err := initializeReconstructingMembersGroup(threshold, groupSize)
	if err != nil {
		t.Fatal(err)
	}

	// Recovering member:
	member1 := members[0]
	// Other members:
	member2 := members[1]
	member3 := members[2]
	member4 := members[3]
	otherMembers := []*ReconstructingMember{member2, member3, member4}
	// Disqualified members:
	member5 := members[4]
	member6 := members[5]
	disqualifiedMembers := []*ReconstructingMember{member5, member6}

	disqualifiedEphemeralKeysMessages, err := generateDisqualifiedEphemeralKeysMessages(otherMembers, disqualifiedMembers)
	if err != nil {
		t.Fatal(err)
	}
	expectedDisqualifiedShares := generateDisqualifiedMemberShares(member1, otherMembers, disqualifiedMembers)

	// Simulate a case when `invalidRevealingMember` reveals invalid ephemeral
	// private key for `clearedMember`, so the `invalidRevealingMember` gets
	// disqualified and disqualified share for this pair of members is not recovered.
	invalidRevealingMember := member3
	clearedMember := member5
	for _, message := range disqualifiedEphemeralKeysMessages {
		if message.senderID == invalidRevealingMember.ID {
			newKeyPair, err := ephemeral.GenerateKeyPair()
			if err != nil {
				t.Fatal(err)
			}
			message.privateKeys[clearedMember.ID] = newKeyPair.PrivateKey
			break
		}
	}
	if _, ok := expectedDisqualifiedShares[clearedMember.ID][invalidRevealingMember.ID]; ok {
		delete(expectedDisqualifiedShares[clearedMember.ID], invalidRevealingMember.ID)
	}

	// TEST
	recoveredDisqualifiedShares, err := member1.recoverDisqualifiedShares(disqualifiedEphemeralKeysMessages)
	if err != nil {
		t.Fatal(err)
	}

	expectedDisqualifiedMemberIDs := make([]MemberID, 0)
	for _, disqualifiedMember := range disqualifiedMembers {
		expectedDisqualifiedMemberIDs = append(expectedDisqualifiedMemberIDs, disqualifiedMember.ID)
	}
	expectedDisqualifiedMemberIDs = append(expectedDisqualifiedMemberIDs, invalidRevealingMember.ID)
	if !reflect.DeepEqual(expectedDisqualifiedMemberIDs, member1.group.disqualifiedMemberIDs) {
		t.Fatalf("\nexpected: %v\nactual:   %v\n",
			expectedDisqualifiedMemberIDs,
			member1.group.disqualifiedMemberIDs,
		)
	}

	if len(recoveredDisqualifiedShares) != len(disqualifiedMembers) {
		t.Fatalf("\nexpected: %v\nactual:   %v\n",
			len(disqualifiedMembers),
			len(recoveredDisqualifiedShares),
		)
	}

	for _, recoveredDisqualifiedShare := range recoveredDisqualifiedShares {
		for _, disqualifiedMember := range disqualifiedMembers {
			if recoveredDisqualifiedShare.disqualifiedMemberID == disqualifiedMember.ID {
				expectedRecoveredDisqualifiedShares := &disqualifiedShares{
					disqualifiedMemberID: disqualifiedMember.ID,
					peerSharesS:          expectedDisqualifiedShares[disqualifiedMember.ID],
				}

				if !reflect.DeepEqual(
					expectedRecoveredDisqualifiedShares,
					recoveredDisqualifiedShare,
				) {
					t.Fatalf("\nexpected: %v\nactual:   %v\n",
						expectedRecoveredDisqualifiedShares,
						recoveredDisqualifiedShare,
					)
				}
			}
		}
	}
}

func generateDisqualifiedEphemeralKeysMessages(
	otherMembers, disqualifiedMembers []*ReconstructingMember,
) ([]*DisqualifiedEphemeralKeysMessage, error) {
	var disqualifiedEphemeralKeysMessages []*DisqualifiedEphemeralKeysMessage
	for _, otherMember := range otherMembers {
		for _, disqualifiedMember := range disqualifiedMembers {
			otherMember.group.DisqualifyMemberID(disqualifiedMember.ID)
		}
		disqualifiedEphemeralKeysMessage, err := otherMember.RevealDisqualifiedMembersKeys()
		if err != nil {
			return nil, err
		}
		disqualifiedEphemeralKeysMessages = append(
			disqualifiedEphemeralKeysMessages,
			disqualifiedEphemeralKeysMessage,
		)
	}
	return disqualifiedEphemeralKeysMessages, nil
}

func generateDisqualifiedMemberShares(
	currentMember *ReconstructingMember,
	otherMembers, disqualifiedMembers []*ReconstructingMember,
) map[MemberID]map[MemberID]*big.Int {
	disqualifiedMemberShares := make(map[MemberID]map[MemberID]*big.Int)

	for _, disqualifiedMember := range disqualifiedMembers {
		disqualifiedMemberShares[disqualifiedMember.ID] = make(map[MemberID]*big.Int)
		// Simulate message broadcasted by disqualified member in Phase 3.
		peerSharesMessage := newPeerSharesMessage(disqualifiedMember.ID)

		for _, otherMember := range otherMembers {
			// Simulate shares evaluation from Phase 3.
			shareS := disqualifiedMember.evaluateMemberShare(
				otherMember.ID,
				disqualifiedMember.secretCoefficients,
			)
			disqualifiedMemberShares[disqualifiedMember.ID][otherMember.ID] = shareS

			peerSharesMessage.addShares(
				otherMember.ID,
				shareS,
				big.NewInt(0), // share T is not needed
				disqualifiedMember.symmetricKeys[otherMember.ID],
			)
		}
		currentMember.evidenceLog.PutPeerSharesMessage(peerSharesMessage)
	}
	return disqualifiedMemberShares
}

func TestReconstructIndividualPrivateKeys(t *testing.T) {
	threshold := 2
	groupSize := 5

	disqualifiedMembersIDs := []MemberID{3, 5}

	group, err := initializeReconstructingMembersGroup(threshold, groupSize)
	if err != nil {
		t.Fatal(err)
	}

	disqualifiedMember1 := group[2] // for ID = 3
	disqualifiedMember2 := group[4] // for ID = 5

	// polynomial's zeroth coefficient is member's individual private key
	expectedIndividualPrivateKey1 := disqualifiedMember1.individualPrivateKey()
	expectedIndividualPrivateKey2 := disqualifiedMember2.individualPrivateKey()

	allDisqualifiedShares := disqualifyMembers(group, disqualifiedMembersIDs)

	for _, m := range group {
		if !contains(disqualifiedMembersIDs, m.ID) {
			m.reconstructIndividualPrivateKeys(allDisqualifiedShares)

			if m.reconstructedIndividualPrivateKeys[disqualifiedMember1.ID].Cmp(expectedIndividualPrivateKey1) != 0 {
				t.Fatalf("invalid reconstructed private key 1\nexpected: %s\nactual:   %s\n",
					expectedIndividualPrivateKey1,
					m.reconstructedIndividualPrivateKeys[disqualifiedMember1.ID],
				)
			}

			if m.reconstructedIndividualPrivateKeys[disqualifiedMember2.ID].Cmp(expectedIndividualPrivateKey2) != 0 {
				t.Fatalf("invalid reconstructed private key 2\nexpected: %s\nactual:   %s\n",
					expectedIndividualPrivateKey2,
					m.reconstructedIndividualPrivateKeys[disqualifiedMember2.ID],
				)
			}
		}
	}
}

func contains(slice []MemberID, value MemberID) bool {
	for _, i := range slice {
		if i == value {
			return true
		}
	}
	return false
}

func TestCalculateReconstructedIndividualPublicKeys(t *testing.T) {
	groupSize := 3
	threshold := 2
<<<<<<< HEAD

	p := big.NewInt(179)
	q := big.NewInt(89)

	vss, err := pedersen.NewVSS(rand.Reader, p, q)
	if err != nil {
		t.Fatal(err)
	}

	dkg := &DKG{p, q, vss}

	g := big.NewInt(7) // `g` value for public key calculation `y_m = g^{z_m} mod p`
	vss.G = g
=======
>>>>>>> 24ad949f

	disqualifiedMembersIDs := []int{4, 5} // m

	reconstructedIndividualPrivateKeys := make( // z_m
		map[MemberID]*big.Int,
		len(disqualifiedMembersIDs),
	)
	reconstructedIndividualPrivateKeys[4] = big.NewInt(14) // z_4
	reconstructedIndividualPrivateKeys[5] = big.NewInt(15) // z_5

	expectedIndividualPublicKeys := make( // y_m = g^{z_m}
		map[MemberID]*bn256.G1,
		len(disqualifiedMembersIDs),
	)
	expectedIndividualPublicKeys[4] = new(bn256.G1).ScalarBaseMult(
		reconstructedIndividualPrivateKeys[4],
	)
	expectedIndividualPublicKeys[5] = new(bn256.G1).ScalarBaseMult(
		reconstructedIndividualPrivateKeys[5],
	)

	members, err := initializeReconstructingMembersGroup(threshold, groupSize)
	if err != nil {
		t.Fatal(err)
	}

	for _, member := range members {
		// Simulate phase where individual private keys are reconstructed.
		member.reconstructedIndividualPrivateKeys = reconstructedIndividualPrivateKeys
	}

	for _, reconstructingMember := range members {
		reconstructingMember.reconstructIndividualPublicKeys()

		for disqualifiedMemberID, expectedIndividualPublicKey := range expectedIndividualPublicKeys {
			actualPublicKey := reconstructingMember.reconstructedIndividualPublicKeys[disqualifiedMemberID]
			if actualPublicKey.String() != expectedIndividualPublicKey.String() {
				t.Fatalf("\nexpected: %s\nactual:   %s\n",
					expectedIndividualPublicKey,
					actualPublicKey,
				)
			}
		}
	}
}

func TestCombineGroupPublicKey(t *testing.T) {
	threshold := 2
	groupSize := 3
<<<<<<< HEAD

	p := big.NewInt(1907)
	q := big.NewInt(953)

	vss, err := pedersen.NewVSS(rand.Reader, p, q)
	if err != nil {
		t.Fatal(err)
	}

	dkg := &DKG{p, q, vss}

	expectedGroupPublicKey := big.NewInt(1620) // 10*20*30*91*92 mod 1620
=======
>>>>>>> 24ad949f

	expectedGroupPublicKey := new(bn256.G1).ScalarBaseMult(
		big.NewInt(243), // 10 + 20 + 30 + 91 + 92
	)
	members, err := initializeCombiningMembersGroup(threshold, groupSize)
	if err != nil {
		t.Fatal(err)
	}
	member := members[0]

	// Member's public coefficients. Zeroth coefficient is member's individual
	// public key.
	member.publicKeySharePoints = []*bn256.G1{
		new(bn256.G1).ScalarBaseMult(big.NewInt(10)),
		new(bn256.G1).ScalarBaseMult(big.NewInt(11)),
		new(bn256.G1).ScalarBaseMult(big.NewInt(12)),
	}

	// Public coefficients received from peer members. Each peer member's zeroth
	// coefficient is their individual public key.
	member.receivedValidPeerPublicKeySharePoints[2] = []*bn256.G1{
		new(bn256.G1).ScalarBaseMult(big.NewInt(20)),
		new(bn256.G1).ScalarBaseMult(big.NewInt(21)),
		new(bn256.G1).ScalarBaseMult(big.NewInt(22)),
	}
	member.receivedValidPeerPublicKeySharePoints[3] = []*bn256.G1{
		new(bn256.G1).ScalarBaseMult(big.NewInt(30)),
		new(bn256.G1).ScalarBaseMult(big.NewInt(31)),
		new(bn256.G1).ScalarBaseMult(big.NewInt(32)),
	}

	// Reconstructed individual public keys for disqualified members.
	member.reconstructedIndividualPublicKeys[4] = new(bn256.G1).ScalarBaseMult(
		big.NewInt(91),
	)
	member.reconstructedIndividualPublicKeys[5] = new(bn256.G1).ScalarBaseMult(
		big.NewInt(92),
	)

	// Combine individual public keys of group members to get group public key.
	member.CombineGroupPublicKey()

	if member.groupPublicKey.String() != expectedGroupPublicKey.String() {
		t.Fatalf(
			"incorrect group public key for member %d\nexpected: %v\nactual:   %v\n",
			member.ID,
			expectedGroupPublicKey,
			member.groupPublicKey,
		)
	}
}

func TestReconstructDisqualifiedIndividualKeys(t *testing.T) {
	threshold := 2
	groupSize := 6

	members, err := initializeReconstructingMembersGroup(threshold, groupSize)
	if err != nil {
		t.Fatal(err)
	}

	// Recovering member:
	member1 := members[0]
	// Other members:
	member2 := members[1]
	member3 := members[2]
	member4 := members[3]
	otherMembers := []*ReconstructingMember{member2, member3, member4}
	// Disqualified members:
	member5 := members[4]
	member6 := members[5]
	disqualifiedMembers := []*ReconstructingMember{member5, member6}

	var disqualifiedEphemeralKeysMessages []*DisqualifiedEphemeralKeysMessage
	for _, otherMember := range otherMembers {
		revealedKeys := make(map[MemberID]*ephemeral.PrivateKey)
		for _, disqualifiedMember := range disqualifiedMembers {
			revealedKeys[disqualifiedMember.ID] = otherMember.ephemeralKeyPairs[disqualifiedMember.ID].PrivateKey
		}
		disqualifiedEphemeralKeysMessages = append(
			disqualifiedEphemeralKeysMessages,
			&DisqualifiedEphemeralKeysMessage{
				senderID:    otherMember.ID,
				privateKeys: revealedKeys,
			},
		)
	}

	for _, disqualifiedMember := range disqualifiedMembers {
		// Simulate message broadcasted by disqualified member in Phase 3.
		peerSharesMessage := newPeerSharesMessage(disqualifiedMember.ID)

		for _, otherMember := range otherMembers {
			// Evaluate shares which were calculated in Phase 3.
			shareS := disqualifiedMember.evaluateMemberShare(otherMember.ID, disqualifiedMember.secretCoefficients)

			peerSharesMessage.addShares(
				otherMember.ID,
				shareS,
				big.NewInt(0), // share T is not needed
				disqualifiedMember.symmetricKeys[otherMember.ID],
			)
		}
		member1.evidenceLog.PutPeerSharesMessage(peerSharesMessage)
	}

	member1.ReconstructDisqualifiedIndividualKeys(disqualifiedEphemeralKeysMessages)

	for _, disqualifiedMember := range disqualifiedMembers {
		if disqualifiedMember.individualPrivateKey().
			Cmp(member1.reconstructedIndividualPrivateKeys[disqualifiedMember.ID]) != 0 {
			t.Fatalf("\nexpected: %v\nactual:   %v\n",
				disqualifiedMember.individualPrivateKey(),
				member1.reconstructedIndividualPrivateKeys[disqualifiedMember.ID],
			)
		}

		if disqualifiedMember.individualPublicKey().String() !=
			member1.reconstructedIndividualPublicKeys[disqualifiedMember.ID].String() {
			t.Fatalf("\nexpected: %v\nactual:   %v\n",
				disqualifiedMember.individualPrivateKey(),
				member1.reconstructedIndividualPublicKeys[disqualifiedMember.ID],
			)
		}
	}
}

func initializeRevealingMembersGroup(
	threshold, groupSize int,
) ([]*RevealingMember, error) {
	pointsJustifyingMembers, err := initializePointsJustifyingMemberGroup(threshold, groupSize)
	if err != nil {
		return nil, fmt.Errorf("group initialization failed [%s]", err)
	}

	var revealingMembers []*RevealingMember
	for _, pjm := range pointsJustifyingMembers {
		revealingMembers = append(revealingMembers, pjm.InitializeRevealing())
	}

	return revealingMembers, nil
}

func initializeReconstructingMembersGroup(
	threshold,
	groupSize int,
) ([]*ReconstructingMember, error) {
	revealingMembers, err := initializeRevealingMembersGroup(
		threshold,
		groupSize,
	)
	if err != nil {
		return nil, fmt.Errorf("group initialization failed [%s]", err)
	}

	var reconstructingMembers []*ReconstructingMember
	for _, rm := range revealingMembers {
		reconstructingMembers = append(reconstructingMembers,
			rm.InitializeReconstruction())
	}

	return reconstructingMembers, nil
}

// disqualifyMembers disqualifies specific members for a test run. It collects
// shares calculated by disqualified members for their peers and reveals them.
func disqualifyMembers(
	members []*ReconstructingMember,
	disqualifiedMembersIDs []MemberID,
) []*disqualifiedShares {
	allDisqualifiedShares := make([]*disqualifiedShares, len(disqualifiedMembersIDs))
	for i, disqualifiedMemberID := range disqualifiedMembersIDs {
		sharesReceivedFromDisqualifiedMember := make(map[MemberID]*big.Int,
			len(members)-len(disqualifiedMembersIDs))
		// for each group member
		for _, m := range members {
			// if the member has not been disqualified
			if !contains(disqualifiedMembersIDs, m.ID) {
				// collect all shares which this member received from disqualified
				// member and store them in sharesReceivedFromDisqualifiedMember
				for peerID, receivedShare := range m.receivedValidSharesS {
					if peerID == disqualifiedMemberID {
						sharesReceivedFromDisqualifiedMember[m.ID] = receivedShare
						break
					}
				}
			}
		}
		allDisqualifiedShares[i] = &disqualifiedShares{
			disqualifiedMemberID: disqualifiedMemberID,
			peerSharesS:          sharesReceivedFromDisqualifiedMember,
		}
	}

	return allDisqualifiedShares
}

func initializeCombiningMembersGroup(
	threshold,
	groupSize int,
) ([]*CombiningMember, error) {
	reconstructingMembers, err := initializeReconstructingMembersGroup(
		threshold,
		groupSize,
	)
	if err != nil {
		return nil, fmt.Errorf("group initialization failed [%s]", err)
	}

	var combiningMembers []*CombiningMember
	for _, rm := range reconstructingMembers {
		combiningMembers = append(combiningMembers, rm.InitializeCombining())
	}

	return combiningMembers, nil
}<|MERGE_RESOLUTION|>--- conflicted
+++ resolved
@@ -1,18 +1,13 @@
 package gjkr
 
 import (
-	"crypto/rand"
 	"fmt"
 	"math/big"
 	"reflect"
 	"testing"
 
-<<<<<<< HEAD
-	"github.com/keep-network/keep-core/pkg/beacon/relay/pedersen"
-=======
 	"github.com/ethereum/go-ethereum/crypto/bn256/cloudflare"
 	"github.com/keep-network/keep-core/pkg/net/ephemeral"
->>>>>>> 24ad949f
 )
 
 func TestRevealDisqualifiedMembersKeys(t *testing.T) {
@@ -251,22 +246,6 @@
 func TestCalculateReconstructedIndividualPublicKeys(t *testing.T) {
 	groupSize := 3
 	threshold := 2
-<<<<<<< HEAD
-
-	p := big.NewInt(179)
-	q := big.NewInt(89)
-
-	vss, err := pedersen.NewVSS(rand.Reader, p, q)
-	if err != nil {
-		t.Fatal(err)
-	}
-
-	dkg := &DKG{p, q, vss}
-
-	g := big.NewInt(7) // `g` value for public key calculation `y_m = g^{z_m} mod p`
-	vss.G = g
-=======
->>>>>>> 24ad949f
 
 	disqualifiedMembersIDs := []int{4, 5} // m
 
@@ -316,21 +295,6 @@
 func TestCombineGroupPublicKey(t *testing.T) {
 	threshold := 2
 	groupSize := 3
-<<<<<<< HEAD
-
-	p := big.NewInt(1907)
-	q := big.NewInt(953)
-
-	vss, err := pedersen.NewVSS(rand.Reader, p, q)
-	if err != nil {
-		t.Fatal(err)
-	}
-
-	dkg := &DKG{p, q, vss}
-
-	expectedGroupPublicKey := big.NewInt(1620) // 10*20*30*91*92 mod 1620
-=======
->>>>>>> 24ad949f
 
 	expectedGroupPublicKey := new(bn256.G1).ScalarBaseMult(
 		big.NewInt(243), // 10 + 20 + 30 + 91 + 92
