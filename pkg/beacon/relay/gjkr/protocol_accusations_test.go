--- conflicted
+++ resolved
@@ -476,15 +476,9 @@
 	for _, m := range sharesJustifyingMembers {
 		for _, p := range sharesJustifyingMembers {
 			if m.ID != p.ID {
-<<<<<<< HEAD
-				p.receivedValidSharesS[m.ID] = m.evaluateMemberShare(p.ID, groupCoefficientsA[m.ID])
-				p.receivedValidSharesT[m.ID] = m.evaluateMemberShare(p.ID, groupCoefficientsB[m.ID])
-				p.receivedPeerCommitments[m.ID] = groupCommitments[m.ID]
-=======
 				p.receivedQualifiedSharesS[m.ID] = m.evaluateMemberShare(p.ID, groupCoefficientsA[m.ID])
 				p.receivedQualifiedSharesT[m.ID] = m.evaluateMemberShare(p.ID, groupCoefficientsB[m.ID])
-				p.receivedValidPeerCommitments[m.ID] = groupCommitments[m.ID]
->>>>>>> c2798c2d
+				p.receivedPeerCommitments[m.ID] = groupCommitments[m.ID]
 			}
 		}
 	}
