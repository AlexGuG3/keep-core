package gjkr

import (
	crand "crypto/rand"
	"fmt"
	"math/big"
	"reflect"
	"testing"

	"github.com/keep-network/keep-core/pkg/beacon/relay/pedersen"
	"github.com/keep-network/keep-core/pkg/internal/testutils"
	"github.com/keep-network/keep-core/pkg/net/ephemeral"
)

func TestCalculateSharesAndCommitments(t *testing.T) {
	threshold := 3
	groupSize := 5

	members, err := initializeCommittingMembersGroup(threshold, groupSize, nil)
	if err != nil {
		t.Fatalf("group initialization failed [%s]", err)
	}

	member := members[0]
	sharesMessages, commitmentsMessage, err := member.CalculateMembersSharesAndCommitments()
	if err != nil {
		t.Fatalf("shares and commitments calculation failed [%s]", err)
	}

	if len(member.secretCoefficients) != (threshold + 1) {
		t.Fatalf("\nexpected: %v secret coefficients\nactual:   %v\n",
			threshold+1,
			len(member.secretCoefficients),
		)
	}
	if len(sharesMessages) != (groupSize - 1) {
		t.Fatalf("\nexpected: %v peer shares messages\nactual:   %v\n",
			groupSize-1,
			len(sharesMessages),
		)
	}

	if len(commitmentsMessage.commitments) != (threshold + 1) {
		t.Fatalf("\nexpected: %v calculated commitments\nactual:   %v\n",
			threshold+1,
			len(commitmentsMessage.commitments),
		)
	}
}

func TestSharesAndCommitmentsCalculationAndVerification(t *testing.T) {
	threshold := 3
	groupSize := 5

	config, err := predefinedDKG()
	if err != nil {
		t.Fatalf("predefined config initialization failed [%s]", err)
	}

	var alterPeerSharesMessage = func(
		message *PeerSharesMessage,
		symmetricKey ephemeral.SymmetricKey,
		alterS bool,
		alterT bool,
	) *PeerSharesMessage {
		oldShareS, err := message.decryptShareS(symmetricKey)
		if err != nil {
			t.Fatal(err)
		}

		oldShareT, err := message.decryptShareT(symmetricKey)
		if err != nil {
			t.Fatal(err)
		}

		var newShareS = oldShareS
		var newShareT = oldShareT

		if alterS {
			newShareS = testutils.NewRandInt(oldShareS, config.Q)
		}
		if alterT {
			newShareT = testutils.NewRandInt(oldShareT, config.Q)
		}

		msg, err := newPeerSharesMessage(
			message.senderID,
			message.receiverID,
			newShareS,
			newShareT,
			symmetricKey,
		)
		if err != nil {
			t.Fatal(err)
		}

		return msg
	}

	var tests = map[string]struct {
		modifyPeerShareMessages func(
			messages []*PeerSharesMessage,
			symmetricKeys map[MemberID]ephemeral.SymmetricKey,
		)
		modifyCommitmentsMessages func(messages []*MemberCommitmentsMessage)
		expectedError             error
		expectedAccusedIDs        []MemberID
	}{
		"positive validation - no accusations": {
			expectedError: nil,
		},
		"negative validation - changed share S": {
			modifyPeerShareMessages: func(
				messages []*PeerSharesMessage,
				symmetricKeys map[MemberID]ephemeral.SymmetricKey,
			) {
				// current member ID = 1, we modify first message on the list
				// so it's a message from member with ID = 2
				messages[0] = alterPeerSharesMessage(
					messages[0],
					symmetricKeys[messages[0].senderID],
					true,
					false,
				)
			},
			expectedError:      nil,
			expectedAccusedIDs: []MemberID{MemberID(2)},
		},
		"negative validation - changed two shares T": {
			modifyPeerShareMessages: func(
				messages []*PeerSharesMessage,
				symmetricKeys map[MemberID]ephemeral.SymmetricKey,
			) {
				// current member ID = 1, we modify second message on the list
				// so it's a message from member with ID = 3
				messages[1] = alterPeerSharesMessage(
					messages[1],
					symmetricKeys[messages[1].senderID],
					false,
					true,
				)

				// current member ID = 1, we modify third message on the list
				// so it's a message from member with ID = 4
				messages[2] = alterPeerSharesMessage(
					messages[2],
					symmetricKeys[messages[2].senderID],
					false,
					true,
				)
			},
			expectedError:      nil,
			expectedAccusedIDs: []MemberID{MemberID(3), MemberID(4)},
		},
		"negative validation - changed commitment": {
			modifyCommitmentsMessages: func(messages []*MemberCommitmentsMessage) {
				messages[3].commitments[1] = testutils.NewRandInt(
					messages[3].commitments[1], config.Q,
				)
			},
			expectedError:      nil,
			expectedAccusedIDs: []MemberID{MemberID(5)},
		},
	}
	for testName, test := range tests {
		t.Run(testName, func(t *testing.T) {
			members, err := initializeCommittingMembersGroup(threshold, groupSize, nil)
			if err != nil {
				t.Fatalf("group initialization failed [%s]", err)
			}
			currentMember := members[0]

			var sharesMessages []*PeerSharesMessage
			var commitmentsMessages []*MemberCommitmentsMessage

			for _, member := range members {
				sharesMessage, commitmentsMessage, err := member.CalculateMembersSharesAndCommitments()
				if err != nil {
					t.Fatalf("shares and commitments calculation failed [%s]", err)
				}
				sharesMessages = append(sharesMessages, sharesMessage...)
				commitmentsMessages = append(commitmentsMessages, commitmentsMessage)
			}

			filteredSharesMessages := filterPeerSharesMessage(sharesMessages, currentMember.ID)
			filteredCommitmentsMessages := filterMemberCommitmentsMessages(commitmentsMessages, currentMember.ID)

			if test.modifyPeerShareMessages != nil {
				test.modifyPeerShareMessages(filteredSharesMessages, currentMember.symmetricKeys)
			}
			if test.modifyCommitmentsMessages != nil {
				test.modifyCommitmentsMessages(filteredCommitmentsMessages)
			}

			// Simulate step to next Phase
			// TODO Handle by Next function
			verifyingMember := &CommitmentsVerifyingMember{
				CommittingMember:             currentMember,
				receivedValidSharesS:         make(map[int]*big.Int),
				receivedValidSharesT:         make(map[int]*big.Int),
				receivedValidPeerCommitments: make(map[int][]*big.Int),
			}

			accusedMessage, err := verifyingMember.VerifyReceivedSharesAndCommitmentsMessages(
				filteredSharesMessages,
				filteredCommitmentsMessages,
			)

			if !reflect.DeepEqual(test.expectedError, err) {
				t.Fatalf(
					"\nexpected: %v\nactual:   %v\n",
					test.expectedError,
					err,
				)
			}

			if len(accusedMessage.accusedIDs) != len(test.expectedAccusedIDs) {
				t.Fatalf("\nexpected: %v accusations\nactual:   %v\n",
					len(test.expectedAccusedIDs),
					len(accusedMessage.accusedIDs),
				)
			}
			if !reflect.DeepEqual(accusedMessage.accusedIDs, test.expectedAccusedIDs) {
				t.Fatalf("incorrect accused members IDs\nexpected: %v\nactual:   %v\n",
					test.expectedAccusedIDs,
					accusedMessage.accusedIDs,
				)
			}

			expectedReceivedSharesLength := groupSize - 1 - len(test.expectedAccusedIDs)
			if len(verifyingMember.receivedValidSharesS) != expectedReceivedSharesLength {
				t.Fatalf("\nexpected: %v received shares S\nactual:   %v\n",
					expectedReceivedSharesLength,
					len(verifyingMember.receivedValidSharesS),
				)
			}
			if len(verifyingMember.receivedValidSharesT) != expectedReceivedSharesLength {
				t.Fatalf("\nexpected: %v received shares T\nactual:   %v\n",
					expectedReceivedSharesLength,
					len(verifyingMember.receivedValidSharesT),
				)
			}
			if len(verifyingMember.receivedValidPeerCommitments) != expectedReceivedSharesLength {
				t.Fatalf("\nexpected: %v received commitments\nactual:   %v\n",
					expectedReceivedSharesLength,
					len(verifyingMember.receivedValidPeerCommitments),
				)
			}
		})
	}
}
func TestGeneratePolynomial(t *testing.T) {
	degree := 3
	config := &DKG{P: big.NewInt(100), Q: big.NewInt(9)}

	coefficients, err := generatePolynomial(degree, config)
	if err != nil {
		t.Fatalf("unexpected error [%s]", err)
	}

	if len(coefficients) != degree+1 {
		t.Fatalf("\nexpected: %d coefficients\nactual:   %d\n",
			degree+1,
			len(coefficients),
		)
	}
	for _, c := range coefficients {
		if c.Sign() <= 0 || c.Cmp(config.Q) >= 0 {
			t.Fatalf("coefficient out of range\nexpected: 0 < value < %d\nactual:   %v\n",
				config.Q,
				c,
			)
		}
	}
}

func initializeCommittingMembersGroup(threshold, groupSize int, dkg *DKG) ([]*CommittingMember, error) {
	var err error
	if dkg == nil {
		dkg, err = predefinedDKG()
		if err != nil {
			return nil, fmt.Errorf("DKG Config initialization failed [%v]", err)
		}
	}

	symmetricKeyMembers, err := initializeSymmetricKeyMembersGroup(
		threshold,
		groupSize,
		dkg,
	)
	if err != nil {
		return nil, fmt.Errorf("group initialization failed [%v]", err)
	}

	vss, err := pedersen.NewVSS(crand.Reader, dkg.P, dkg.Q)
	if err != nil {
		return nil, fmt.Errorf("VSS initialization failed [%v]", err)
	}

	var members []*CommittingMember
	for _, member := range symmetricKeyMembers {
<<<<<<< HEAD
		members = append(members, &CommittingMember{
			SymmetricKeyGeneratingMember: member,
			vss:                          vss,
			receivedValidSharesS:         make(map[MemberID]*big.Int),
			receivedValidSharesT:         make(map[MemberID]*big.Int),
			receivedValidPeerCommitments: make(map[MemberID][]*big.Int),
		})
=======
		members = append(members,
			&CommittingMember{
				SymmetricKeyGeneratingMember: member,
				vss:                          vss,
			})
	}

	return members, nil
}

func initializeCommitmentsVerifiyingMembersGroup(threshold, groupSize int, dkg *DKG) ([]*CommitmentsVerifyingMember, error) {
	committingMembers, err := initializeCommittingMembersGroup(threshold, groupSize, dkg)
	if err != nil {
		return nil, fmt.Errorf("group initialization failed [%v]", err)
	}

	var members []*CommitmentsVerifyingMember
	for _, member := range committingMembers {
		//TODO Handle by Next function
		members = append(members,
			&CommitmentsVerifyingMember{
				CommittingMember:             member,
				receivedValidSharesS:         make(map[int]*big.Int),
				receivedValidSharesT:         make(map[int]*big.Int),
				receivedValidPeerCommitments: make(map[int][]*big.Int),
			})
>>>>>>> c46d84b9
	}

	return members, nil
}

// predefinedDKGconfig initializez DKG configuration with predefined 512-bit
// p and q values.
func predefinedDKG() (*DKG, error) {
	// `p` is 512-bit safe prime.
	pStr := "0xde41693a1522be3f2c14113e26ec7bea81f19d15095fbc0d0aca845ce086537535c6f9bdf4c4e3ac0526f3cf8c064c11483beddbc29464a9baaf6bb7ae5a024b"
	// `q` is 511-bit Sophie Germain prime.
	qStr := "0x6f20b49d0a915f1f960a089f13763df540f8ce8a84afde068565422e704329ba9ae37cdefa6271d6029379e7c6032608a41df6ede14a3254dd57b5dbd72d0125"

	var result bool

	p, result := new(big.Int).SetString(pStr, 0)
	if !result {
		return nil, fmt.Errorf("failed to initialize p")
	}

	q, result := new(big.Int).SetString(qStr, 0)
	if !result {
		return nil, fmt.Errorf("failed to initialize q")
	}
	return &DKG{p, q}, nil
}

func filterPeerSharesMessage(
	messages []*PeerSharesMessage,
	receiverID MemberID,
) []*PeerSharesMessage {
	var result []*PeerSharesMessage
	for _, msg := range messages {
		if msg.senderID != receiverID &&
			msg.receiverID == receiverID {
			result = append(result, msg)
		}
	}
	return result
}

func filterMemberCommitmentsMessages(
	messages []*MemberCommitmentsMessage,
	receiverID MemberID,
) []*MemberCommitmentsMessage {
	var result []*MemberCommitmentsMessage
	for _, msg := range messages {
		if msg.senderID != receiverID {
			result = append(result, msg)
		}
	}
	return result
}<|MERGE_RESOLUTION|>--- conflicted
+++ resolved
@@ -196,9 +196,9 @@
 			// TODO Handle by Next function
 			verifyingMember := &CommitmentsVerifyingMember{
 				CommittingMember:             currentMember,
-				receivedValidSharesS:         make(map[int]*big.Int),
-				receivedValidSharesT:         make(map[int]*big.Int),
-				receivedValidPeerCommitments: make(map[int][]*big.Int),
+				receivedValidSharesS:         make(map[MemberID]*big.Int),
+				receivedValidSharesT:         make(map[MemberID]*big.Int),
+				receivedValidPeerCommitments: make(map[MemberID][]*big.Int),
 			}
 
 			accusedMessage, err := verifyingMember.VerifyReceivedSharesAndCommitmentsMessages(
@@ -299,19 +299,10 @@
 
 	var members []*CommittingMember
 	for _, member := range symmetricKeyMembers {
-<<<<<<< HEAD
-		members = append(members, &CommittingMember{
-			SymmetricKeyGeneratingMember: member,
-			vss:                          vss,
-			receivedValidSharesS:         make(map[MemberID]*big.Int),
-			receivedValidSharesT:         make(map[MemberID]*big.Int),
-			receivedValidPeerCommitments: make(map[MemberID][]*big.Int),
-		})
-=======
 		members = append(members,
 			&CommittingMember{
 				SymmetricKeyGeneratingMember: member,
-				vss:                          vss,
+				vss: vss,
 			})
 	}
 
@@ -330,11 +321,10 @@
 		members = append(members,
 			&CommitmentsVerifyingMember{
 				CommittingMember:             member,
-				receivedValidSharesS:         make(map[int]*big.Int),
-				receivedValidSharesT:         make(map[int]*big.Int),
-				receivedValidPeerCommitments: make(map[int][]*big.Int),
+				receivedValidSharesS:         make(map[MemberID]*big.Int),
+				receivedValidSharesT:         make(map[MemberID]*big.Int),
+				receivedValidPeerCommitments: make(map[MemberID][]*big.Int),
 			})
->>>>>>> c46d84b9
 	}
 
 	return members, nil
