package maintainer

import (
	"context"
	"fmt"
	"time"

	"github.com/ipfs/go-log"
	"github.com/keep-network/keep-core/pkg/bitcoin"
	"github.com/keep-network/keep-core/pkg/chain"
)

const (
	// Back-off time which should be applied when the bitcoin difficulty
	// maintainer is restarted. It helps to avoid being flooded with error logs
	// in case of a permanent error  in the relay.
	restartBackoffTime = 10 * time.Second

	// Backoff time which should be applied after each attempt to prove a single
	// Bitcoin epoch.
	epochProvenBackOffTime = 60 * time.Second

	// The number of blocks in a Bitcoin epoch.
	bitcoinEpochLength = 2016
)

var logger = log.Logger("keep-maintainer-bitcoin-difficulty")

<<<<<<< HEAD
// BitcoinDifficultyChain is an interface that provides the ability to
// communicate with the Bitcoin difficulty on-chain contract.
type BitcoinDifficultyChain interface {
	// Ready checks whether the relay is active (i.e. genesis has been
	// performed).
	Ready() (bool, error)

	// IsAuthorizationRequired checks whether the relay requires the address
	// submitting a retarget to be authorised in advance by governance.
	IsAuthorizationRequired() (bool, error)

	// IsAuthorized checks whether the given address has been authorised to
	// submit a retarget by governance.
	IsAuthorized(address chain.Address) (bool, error)

	// Signing returns the signing associated with the chain.
	Signing() chain.Signing

	// Retarget adds a new epoch to the Bitcoin difficulty relay by providing
	// a proof of the difficulty before and after the retarget.
	Retarget(headers []*bitcoin.BlockHeader) error

	// CurrentEpoch returns the number of the latest epoch whose difficulty is
	// proven to the relay. If the genesis epoch's number is set correctly, and
	// retargets along the way have been legitimate, the current epoch equals
	// the height of the block starting the most recent epoch, divided by 2016.
	CurrentEpoch() (uint64, error)

	// ProofLength returns the number of blocks required for each side of a
	// retarget proof: a retarget must provide `proofLength` blocks before
	// the retarget and `proofLength` blocks after it.
	ProofLength() (uint64, error)
}

func initializeBitcoinDifficultyMaintainer(
=======
func newBitcoinDifficultyMaintainer(
>>>>>>> decff6bb
	ctx context.Context,
	btcChain bitcoin.Chain,
	chain BitcoinDifficultyChain,
) {
	bitcoinDifficultyMaintainer := &BitcoinDifficultyMaintainer{
		btcChain: btcChain,
		chain:    chain,
	}

	go bitcoinDifficultyMaintainer.startControlLoop(ctx)
}

// BitcoinDifficultyMaintainer is the part of maintainer responsible for
// maintaining the state of the Bitcoin difficulty on-chain contract.
type BitcoinDifficultyMaintainer struct {
	btcChain bitcoin.Chain
	chain    BitcoinDifficultyChain
}

// startControlLoop starts the loop responsible for controlling the Bitcoin
// difficulty maintainer.
func (r *BitcoinDifficultyMaintainer) startControlLoop(ctx context.Context) {
	logger.Info("starting Bitcoin difficulty maintainer")

	defer func() {
		logger.Info("stopping Bitcoin difficulty maintainer")
	}()

	for {
		select {
		case <-ctx.Done():
			return
		default:
			err := r.proveEpochs(ctx)
			if err != nil {
				logger.Errorf(
					"restarting relay maintainer due to error while proving "+
						"Bitcoin blockchain epochs [%v]",
					err,
				)
			}
		}

		time.Sleep(restartBackoffTime)
	}
}

// proveEpochs proves Bitcoin blockchain epochs in the relay chain.
func (r *BitcoinDifficultyMaintainer) proveEpochs(ctx context.Context) error {
	if err := r.verifySubmissionEligibility(); err != nil {
		return fmt.Errorf(
			"cannot proceed with proving Bitcoin blockchain epochs in the "+
				"relay chain [%v]",
			err,
		)
	}

	for {
		if err := r.proveSingleEpoch(); err != nil {
			return fmt.Errorf(
				"cannot prove Bitcoin blockchain epoch to the relay chain [%v]",
				err,
			)
		}

		select {
		case <-time.After(epochProvenBackOffTime):
		case <-ctx.Done():
			return ctx.Err()
		}
	}
}

// verifySubmissionEligibility verifies whether a relay maintainer is eligible
// to submit block headers to the relay chain.
func (r *BitcoinDifficultyMaintainer) verifySubmissionEligibility() error {
	isReady, err := r.chain.Ready()
	if err != nil {
		return fmt.Errorf(
			"cannot check whether relay genesis has been performed [%v]",
			err,
		)
	}

	if !isReady {
		return fmt.Errorf("relay genesis has not been performed")
	}

	isAuthorizationRequired, err := r.chain.IsAuthorizationRequired()
	if err != nil {
		return fmt.Errorf(
			"cannot check whether authorization is required to submit "+
				"block headers [%v]",
			err,
		)
	}

	if !isAuthorizationRequired {
		return nil
	}

	maintainerAddress := r.chain.Signing().Address()

	isAuthorized, err := r.chain.IsAuthorized(maintainerAddress)
	if err != nil {
		return fmt.Errorf(
			"cannot check whether relay maintainer is authorized to "+
				"submit block headers [%v]",
			err,
		)
	}

	if !isAuthorized {
		return fmt.Errorf(
			"relay maintainer has not been authorized to submit block headers",
		)
	}

	return nil
}

// proveSingleEpoch proves a single Bitcoin blockchain epoch in the relay chain
// if there is a Bitcoin blockchain epoch to be proven.
func (r *BitcoinDifficultyMaintainer) proveSingleEpoch() error {
	// The height of the Bitcoin blockchain.
	currentBlockNumber, err := r.btcChain.GetCurrentBlockNumber()
	if err != nil {
		return fmt.Errorf(
			"failed to get current block number [%v]",
			err,
		)
	}

	// The current epoch proven in the relay chain.
	currentEpoch, err := r.chain.CurrentEpoch()
	if err != nil {
		return fmt.Errorf(
			"failed to get current epoch [%v]",
			err,
		)
	}

	// The number of blocks required for each side of a retarget proof.
	proofLength, err := r.chain.ProofLength()
	if err != nil {
		return fmt.Errorf(
			"failed to get proof length [%v]",
			err,
		)
	}

	// The new epoch to be proven in the relay chain.
	newEpoch := currentEpoch + 1

	// Height of the first block of the new epoch.
	newEpochHeight := newEpoch * bitcoinEpochLength

	// The range of block headers to be pull from the Bitcoin chain should
	// start `proofLength` blocks before the first block of the new epoch
	// and end `proofLength`-1 after it.
	// For example, if the new epoch begins at block 522144 and `proofLength`
	// is 3, then the range should be [522141, 522146]:
	// 522141 <- old difficulty target
	// 522142 <- old difficulty target
	// 522143 <- old difficulty target
	// << difficulty retarget >>
	// 522144 <- new difficulty target (first block of the new epoch)
	// 522145 <- new difficulty target
	// 522146 <- new difficulty target
	firstBlockHeaderHeight := uint(newEpochHeight - proofLength)
	lastBlockHeaderHeight := uint(newEpochHeight + proofLength - 1)

	// The required range of block headers can be pulled from the Bitcoin
	// blockchain only if the blockchain height is equal to or greater than
	// the end of the range.
	if currentBlockNumber >= lastBlockHeaderHeight {
		headers, err := r.getBlockHeaders(
			firstBlockHeaderHeight,
			lastBlockHeaderHeight,
		)
		if err != nil {
			return fmt.Errorf(
				"failed to get block headers from Bitcoin chain [%v]",
				err,
			)
		}

		if err := r.chain.Retarget(headers); err != nil {
			return fmt.Errorf(
				"failed to submit block headers from range [%v, %v] to "+
					"the relay chain [%v]",
				firstBlockHeaderHeight,
				lastBlockHeaderHeight,
				err,
			)
		}

		logger.Infof(
			"Successfully submitted block headers [%v:%v] to the relay "+
				"chain. The current proven epoch is %v.",
			firstBlockHeaderHeight,
			lastBlockHeaderHeight,
			newEpoch,
		)
	} else {
		logger.Infof("The relay is up-to-date with the Bitcoin blockchain")
	}

	return nil
}

// getBlockHeaders returns block headers from the given range.
func (r *BitcoinDifficultyMaintainer) getBlockHeaders(
	firstHeaderHeight,
	lastHeaderHeight uint,
) (
	[]*bitcoin.BlockHeader, error,
) {
	var headers []*bitcoin.BlockHeader

	for height := firstHeaderHeight; height <= lastHeaderHeight; height++ {
		header, err := r.btcChain.GetBlockHeader(height)
		if err != nil {
			return []*bitcoin.BlockHeader{}, fmt.Errorf(
				"failed to get block header at height [%v]: [%v]",
				height,
				err,
			)
		}

		headers = append(headers, header)
	}

	return headers, nil
}<|MERGE_RESOLUTION|>--- conflicted
+++ resolved
@@ -7,7 +7,6 @@
 
 	"github.com/ipfs/go-log"
 	"github.com/keep-network/keep-core/pkg/bitcoin"
-	"github.com/keep-network/keep-core/pkg/chain"
 )
 
 const (
@@ -26,45 +25,7 @@
 
 var logger = log.Logger("keep-maintainer-bitcoin-difficulty")
 
-<<<<<<< HEAD
-// BitcoinDifficultyChain is an interface that provides the ability to
-// communicate with the Bitcoin difficulty on-chain contract.
-type BitcoinDifficultyChain interface {
-	// Ready checks whether the relay is active (i.e. genesis has been
-	// performed).
-	Ready() (bool, error)
-
-	// IsAuthorizationRequired checks whether the relay requires the address
-	// submitting a retarget to be authorised in advance by governance.
-	IsAuthorizationRequired() (bool, error)
-
-	// IsAuthorized checks whether the given address has been authorised to
-	// submit a retarget by governance.
-	IsAuthorized(address chain.Address) (bool, error)
-
-	// Signing returns the signing associated with the chain.
-	Signing() chain.Signing
-
-	// Retarget adds a new epoch to the Bitcoin difficulty relay by providing
-	// a proof of the difficulty before and after the retarget.
-	Retarget(headers []*bitcoin.BlockHeader) error
-
-	// CurrentEpoch returns the number of the latest epoch whose difficulty is
-	// proven to the relay. If the genesis epoch's number is set correctly, and
-	// retargets along the way have been legitimate, the current epoch equals
-	// the height of the block starting the most recent epoch, divided by 2016.
-	CurrentEpoch() (uint64, error)
-
-	// ProofLength returns the number of blocks required for each side of a
-	// retarget proof: a retarget must provide `proofLength` blocks before
-	// the retarget and `proofLength` blocks after it.
-	ProofLength() (uint64, error)
-}
-
 func initializeBitcoinDifficultyMaintainer(
-=======
-func newBitcoinDifficultyMaintainer(
->>>>>>> decff6bb
 	ctx context.Context,
 	btcChain bitcoin.Chain,
 	chain BitcoinDifficultyChain,
