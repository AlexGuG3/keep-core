package ethereum

import (
	"fmt"
	"math/big"
	"os"
	"time"

	"github.com/keep-network/keep-core/pkg/beacon/entry"
	"github.com/keep-network/keep-core/pkg/beacon/relay"
	relaychain "github.com/keep-network/keep-core/pkg/beacon/relay/chain"
	relayconfig "github.com/keep-network/keep-core/pkg/beacon/relay/config"
	"github.com/keep-network/keep-core/pkg/gen/async"
)

// ThresholdRelay converts from ethereumChain to beacon.ChainInterface.
func (ec *ethereumChain) ThresholdRelay() relaychain.Interface {
	return ec
}

func (ec *ethereumChain) GetConfig() (relayconfig.Chain, error) {
	size, err := ec.keepGroupContract.GroupSize()
	if err != nil {
		return relayconfig.Chain{}, fmt.Errorf("error calling GroupSize: [%v]", err)
	}

	threshold, err := ec.keepGroupContract.GroupThreshold()
	if err != nil {
		return relayconfig.Chain{}, fmt.Errorf("error calling GroupThreshold: [%v]", err)
	}

	return relayconfig.Chain{
		GroupSize: size,
		Threshold: threshold,
	}, nil
}

func (ec *ethereumChain) SubmitGroupPublicKey(
	groupID string,
	key [96]byte,
) *async.GroupRegistrationPromise {
	groupRegistrationPromise := &async.GroupRegistrationPromise{}

	err := ec.keepRandomBeaconContract.WatchSubmitGroupPublicKeyEvent(
		func(
			groupPublicKey []byte,
			requestID *big.Int,
			activationBlockHeight *big.Int,
		) {
			err := groupRegistrationPromise.Fulfill(&relay.GroupRegistration{
				GroupPublicKey:        groupPublicKey,
				RequestID:             requestID,
				ActivationBlockHeight: activationBlockHeight,
			})
			if err != nil {
				fmt.Fprintf(
					os.Stderr,
					"fulfilling promise failed with: [%v].\n",
					err,
				)
			}
		},
		func(err error) error {
			return groupRegistrationPromise.Fail(
				fmt.Errorf(
					"entry of group key failed with: [%v]",
					err,
				),
			)
		},
	)
	if err != nil {
		fmt.Fprintf(
			os.Stderr,
			"watch group public key event failed with: [%v].\n",
			err,
		)
		return groupRegistrationPromise
	}

	_, err = ec.keepRandomBeaconContract.SubmitGroupPublicKey(key[:], big.NewInt(1))
	if err != nil {
		fmt.Fprintf(os.Stderr, "failed to submit GroupPublicKey [%v].\n", err)
		return groupRegistrationPromise
	}

	return groupRegistrationPromise
}

func (ec *ethereumChain) SubmitRelayEntry(
	entry *relay.Entry,
) *async.RelayEntryPromise {
	relayEntryPromise := &async.RelayEntryPromise{}

	err := ec.keepRandomBeaconContract.WatchRelayEntryGenerated(
		func(
			requestID *big.Int,
			requestResponse *big.Int,
			requestGroupID *big.Int,
			previousEntry *big.Int,
			blockNumber *big.Int,
		) {
			var value [32]byte
			copy(value[:], requestResponse.Bytes()[:32])

			err := relayEntryPromise.Fulfill(&relay.Entry{
				RequestID:     requestID,
				Value:         value,
				GroupID:       requestGroupID,
				PreviousEntry: previousEntry,
				Timestamp:     time.Now().UTC(),
			})
			if err != nil {
				fmt.Fprintf(
					os.Stderr,
					"execution of fulfilling promise failed with: [%v]",
					err,
				)
			}
		},
		func(err error) error {
			return relayEntryPromise.Fail(
				fmt.Errorf(
					"entry of relay submission failed with: [%v]",
					err,
				),
			)
		},
	)
	if err != nil {
		promiseErr := relayEntryPromise.Fail(
			fmt.Errorf(
				"watch relay entry failed with: [%v]",
				err,
			),
		)
		if promiseErr != nil {
			fmt.Fprintf(
				os.Stderr,
				"execution of failing promise failed with: [%v]",
				promiseErr,
			)
		}
		return relayEntryPromise
	}

	groupSignature := big.NewInt(int64(0)).SetBytes(entry.Value[:])
	_, err = ec.keepRandomBeaconContract.SubmitRelayEntry(
		entry.RequestID,
		entry.GroupID,
		entry.PreviousEntry,
		groupSignature,
	)
	if err != nil {
		promiseErr := relayEntryPromise.Fail(
			fmt.Errorf(
				"submitting relay entry to chain failed with: [%v]",
				err,
			),
		)
		if promiseErr != nil {
			fmt.Printf(
				"execution of failing promise failed with: [%v]",
				promiseErr,
			)
		}
		return relayEntryPromise
	}

	return relayEntryPromise
}

func (ec *ethereumChain) OnRelayEntryGenerated(handle func(entry *relay.Entry)) {
	err := ec.keepRandomBeaconContract.WatchRelayEntryGenerated(
		func(
			requestID *big.Int,
			requestResponse *big.Int,
			requestGroupID *big.Int,
			previousEntry *big.Int,
			blockNumber *big.Int,
		) {
			var value [32]byte
			copy(value[:], requestResponse.Bytes()[:32])

			handle(&relay.Entry{
				RequestID:     requestID,
				Value:         value,
				GroupID:       requestGroupID,
				PreviousEntry: previousEntry,
				Timestamp:     time.Now().UTC(),
			})
		},
		func(err error) error {
			return fmt.Errorf(
				"watch relay entry failed with: [%v]",
				err,
			)
		},
	)
	if err != nil {
		fmt.Printf(
			"watch relay entry failed with: [%v]",
			err,
		)
	}
}

<<<<<<< HEAD
// OnRelayEntryRequested registers a callback function for a new
// relay request on chain.
func (ec *ethereumChain) OnRelayEntryRequested(
	handle func(request entry.Request),
) {
=======
// OnRelayEntryRequested registers a callback function for a new relay request on
// chain.
func (ec *ethereumChain) OnRelayEntryRequested(handle func(request *entry.Request)) {
>>>>>>> e050b1f2
	err := ec.keepRandomBeaconContract.WatchRelayEntryRequested(
		func(
			requestID *big.Int,
			payment *big.Int,
			blockReward *big.Int,
			seed *big.Int,
			blockNumber *big.Int,
		) {
			handle(&entry.Request{
				RequestID:   requestID,
				Payment:     payment,
				BlockReward: blockReward,
				Seed:        seed,
			})
		},
		func(err error) error {
			return fmt.Errorf("relay request event failed with %v", err)
		},
	)
	if err != nil {
		fmt.Fprintf(
			os.Stderr,
			"watch relay request failed with: [%v]",
			err,
		)
	}
}

<<<<<<< HEAD
// AddStaker is a temporary function for Milestone 1 that
// adds a staker to the group contract.
func (ec *ethereumChain) AddStaker(
	groupMemberID string,
) *async.StakerRegistrationPromise {
	onStakerAddedPromise := &async.StakerRegistrationPromise{}

	if len(groupMemberID) != 32 {
		err := onStakerAddedPromise.Fail(
			fmt.Errorf(
				"groupMemberID wrong length, need 32, got %d",
				len(groupMemberID),
			),
		)
		if err != nil {
			fmt.Fprintf(os.Stderr, "Promise Fail failed [%v].\n", err)
		}
		return onStakerAddedPromise
	}

	success := func(
		Index int,
		GroupMemberID []byte,
	) {
		err := onStakerAddedPromise.Fulfill(&chaintype.StakerRegistration{
			Index:         Index,
			GroupMemberID: string(GroupMemberID),
		})
		if err != nil {
			fmt.Fprintf(os.Stderr, "Promise Fulfill failed [%v].\n", err)
		}
	}

	fail := func(err error) error {
		err = onStakerAddedPromise.Fail(err)
		if err != nil {
			fmt.Fprintf(os.Stderr, "Promise Fail failed [%v].\n", err)
		}
		return nil
	}

	err := ec.keepGroupContract.WatchOnStakerAdded(
		success,
		fail,
	)
	if err != nil {
		fmt.Fprintf(os.Stderr, "failed to watch OnStakerAdded [%v].\n", err)
		return onStakerAddedPromise
	}

	index, err := ec.keepGroupContract.GetNStaker()
	if err != nil {
		fmt.Printf("Error: failed on call to GetNStaker: [%v]\n", err)
		return onStakerAddedPromise
	}

	tx, err := ec.keepGroupContract.AddStaker(index, groupMemberID)
	if err != nil {
		fmt.Printf(
			"on staker added failed with: [%v]",
			err,
		)
	}

	ec.tx = tx

	return onStakerAddedPromise
}

// GetStakerList is a temporary function for Milestone 1 that
// gets back the list of stakers.
func (ec *ethereumChain) GetStakerList() ([]string, error) {
	max, err := ec.keepGroupContract.GetNStaker()
	if err != nil {
		err = fmt.Errorf("failed on call to GetNStaker: [%v]", err)
		return []string{}, err
	}

	if max == 0 {
		return []string{}, nil
	}

	listOfStakers := make([]string, 0, max)
	for ii := 0; ii < max; ii++ {
		aStaker, err := ec.keepGroupContract.GetStaker(ii)
		if err != nil {
			return []string{},
				fmt.Errorf("at postion %d out of %d error: [%v]", ii, max, err)
		}
		listOfStakers = append(listOfStakers, string(aStaker))
	}

	return listOfStakers, nil
=======
func (ec *ethereumChain) OnGroupRegistered(handle func(key *relay.GroupRegistration)) {
	err := ec.keepRandomBeaconContract.WatchSubmitGroupPublicKeyEvent(
		func(
			groupPublicKey []byte,
			requestID *big.Int,
			activationBlockHeight *big.Int,
		) {
			handle(&relay.GroupRegistration{
				GroupPublicKey:        groupPublicKey,
				RequestID:             requestID,
				ActivationBlockHeight: activationBlockHeight,
			})
		},
		func(err error) error {
			return fmt.Errorf("entry of group key failed with: [%v]", err)
		},
	)
	if err != nil {
		fmt.Fprintf(
			os.Stderr,
			"watch group public key event failed with: [%v].\n",
			err,
		)
	}
>>>>>>> e050b1f2
}<|MERGE_RESOLUTION|>--- conflicted
+++ resolved
@@ -6,6 +6,7 @@
 	"os"
 	"time"
 
+	"github.com/keep-network/keep-core/pkg/beacon/chaintype"
 	"github.com/keep-network/keep-core/pkg/beacon/entry"
 	"github.com/keep-network/keep-core/pkg/beacon/relay"
 	relaychain "github.com/keep-network/keep-core/pkg/beacon/relay/chain"
@@ -205,17 +206,11 @@
 	}
 }
 
-<<<<<<< HEAD
 // OnRelayEntryRequested registers a callback function for a new
 // relay request on chain.
 func (ec *ethereumChain) OnRelayEntryRequested(
-	handle func(request entry.Request),
+	handle func(request *entry.Request),
 ) {
-=======
-// OnRelayEntryRequested registers a callback function for a new relay request on
-// chain.
-func (ec *ethereumChain) OnRelayEntryRequested(handle func(request *entry.Request)) {
->>>>>>> e050b1f2
 	err := ec.keepRandomBeaconContract.WatchRelayEntryRequested(
 		func(
 			requestID *big.Int,
@@ -244,9 +239,8 @@
 	}
 }
 
-<<<<<<< HEAD
-// AddStaker is a temporary function for Milestone 1 that
-// adds a staker to the group contract.
+// AddStaker is a temporary function for Milestone 1 that adds a
+// staker to the group contract.
 func (ec *ethereumChain) AddStaker(
 	groupMemberID string,
 ) *async.StakerRegistrationPromise {
@@ -338,8 +332,11 @@
 	}
 
 	return listOfStakers, nil
-=======
-func (ec *ethereumChain) OnGroupRegistered(handle func(key *relay.GroupRegistration)) {
+}
+
+func (ec *ethereumChain) OnGroupRegistered(
+	handle func(key *relay.GroupRegistration),
+) {
 	err := ec.keepRandomBeaconContract.WatchSubmitGroupPublicKeyEvent(
 		func(
 			groupPublicKey []byte,
@@ -363,5 +360,4 @@
 			err,
 		)
 	}
->>>>>>> e050b1f2
 }