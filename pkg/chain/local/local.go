--- conflicted
+++ resolved
@@ -470,19 +470,14 @@
 	return nil
 }
 
-<<<<<<< HEAD
-=======
 func (c *localChain) IsEntryInProgress() (bool, error) {
 	panic("not implemented")
 }
 
->>>>>>> e39af8cf
 func (c *localChain) CurrentRequestStartBlock() (*big.Int, error) {
 	panic("not implemented")
 }
 
-<<<<<<< HEAD
-=======
 func (c *localChain) CurrentRequestPreviousEntry() ([]byte, error) {
 	panic("not implemented")
 }
@@ -491,7 +486,6 @@
 	panic("not implemented")
 }
 
->>>>>>> e39af8cf
 func (c *localChain) GetRelayEntryTimeoutReports() []uint64 {
 	return c.relayEntryTimeoutReports
 }
