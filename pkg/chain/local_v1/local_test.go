package local_v1

import (
	"context"
	"fmt"
	"math/big"
	"reflect"
	"testing"
	"time"

	"github.com/ethereum/go-ethereum/common"
	"github.com/keep-network/keep-core/pkg/beacon/event"

	beaconchain "github.com/keep-network/keep-core/pkg/beacon/chain"
)

func TestLocalSubmitRelayEntry(t *testing.T) {
<<<<<<< HEAD
	chainHandle := Connect(10, 4, big.NewInt(200))
=======
	ctx, cancel := context.WithTimeout(context.Background(), 1*time.Second)
	defer cancel()

	chainHandle := Connect(10, 4)
>>>>>>> a3390ec7

	err := chainHandle.SubmitRelayEntry(big.NewInt(19).Bytes())
	if err != nil {
		t.Fatal(err)
	}
}

func TestLocalOnEntrySubmitted(t *testing.T) {
	ctx, cancel := context.WithTimeout(context.Background(), 1*time.Second)
	defer cancel()

	chainHandle := Connect(10, 4)

	eventFired := make(chan *event.RelayEntrySubmitted)

	subscription := chainHandle.OnRelayEntrySubmitted(
		func(entry *event.RelayEntrySubmitted) {
			eventFired <- entry
		},
	)

	defer subscription.Unsubscribe()

	err := chainHandle.SubmitRelayEntry(big.NewInt(20).Bytes())
	if err != nil {
		t.Fatal(err)
	}

	select {
	case <-eventFired:
		// expected
	case <-ctx.Done():
		t.Fatal(ctx.Err())
	}
}

func TestLocalOnEntrySubmittedUnsubscribed(t *testing.T) {
	ctx, cancel := context.WithTimeout(context.Background(), 1*time.Second)
	defer cancel()

	chainHandle := Connect(10, 4)

	eventFired := make(chan *event.RelayEntrySubmitted)

	subscription := chainHandle.OnRelayEntrySubmitted(
		func(entry *event.RelayEntrySubmitted) {
			eventFired <- entry
		},
	)

	subscription.Unsubscribe()

	err := chainHandle.SubmitRelayEntry(big.NewInt(1).Bytes())
	if err != nil {
		t.Fatal(err)
	}

	select {
	case event := <-eventFired:
		t.Fatalf("Event should have not been received due to the cancelled subscription: [%v]", event)
	case <-ctx.Done():
		// expected execution of goroutine
	}
}

func TestLocalOnGroupRegistered(t *testing.T) {
	ctx, cancel := context.WithTimeout(context.Background(), 1*time.Second)
	defer cancel()

	chainHandle := Connect(10, 4)

	eventFired := make(chan *event.GroupRegistration)

	subscription := chainHandle.OnGroupRegistered(
		func(entry *event.GroupRegistration) {
			eventFired <- entry
		},
	)

	defer subscription.Unsubscribe()

	groupPublicKey := []byte("1")
	memberIndex := beaconchain.GroupMemberIndex(1)
	dkgResult := &beaconchain.DKGResult{GroupPublicKey: groupPublicKey}
	signatures := map[beaconchain.GroupMemberIndex][]byte{
		1: []byte{101},
		2: []byte{102},
		3: []byte{103},
		4: []byte{104},
	}

	err := chainHandle.SubmitDKGResult(memberIndex, dkgResult, signatures)
	if err != nil {
		t.Fatal(err)
	}

	expectedGroupRegistrationEvent := &event.GroupRegistration{
		GroupPublicKey: groupPublicKey,
	}

	select {
	case event := <-eventFired:
		if !reflect.DeepEqual(event, expectedGroupRegistrationEvent) {
			t.Fatalf(
				"Unexpected group registration entry\nExpected: [%v]\nActual:   [%v]",
				expectedGroupRegistrationEvent,
				event,
			)
		}
	case <-ctx.Done():
		t.Fatal(ctx.Err())
	}
}

func TestLocalOnGroupRegisteredUnsubscribed(t *testing.T) {
	ctx, cancel := context.WithTimeout(context.Background(), 1*time.Second)
	defer cancel()

	chainHandle := Connect(10, 4)

	eventFired := make(chan *event.GroupRegistration)

	subscription := chainHandle.OnGroupRegistered(
		func(entry *event.GroupRegistration) {
			eventFired <- entry
		},
	)

	subscription.Unsubscribe()

	groupPublicKey := []byte("1")
	memberIndex := beaconchain.GroupMemberIndex(1)
	dkgResult := &beaconchain.DKGResult{GroupPublicKey: groupPublicKey}
	signatures := map[beaconchain.GroupMemberIndex][]byte{
		1: []byte{101},
		2: []byte{102},
		3: []byte{103},
		4: []byte{104},
	}

	err := chainHandle.SubmitDKGResult(memberIndex, dkgResult, signatures)
	if err != nil {
		t.Fatal(err)
	}

	select {
	case event := <-eventFired:
		t.Fatalf("Event should have not been received due to the cancelled subscription: [%v]", event)
	case <-ctx.Done():
		// expected execution of goroutine
	}
}

func TestLocalOnDKGResultSubmitted(t *testing.T) {
	ctx, cancel := context.WithTimeout(context.Background(), 1*time.Second)
	defer cancel()

	chainHandle := Connect(10, 4)

	eventFired := make(chan *event.DKGResultSubmission)

	subscription := chainHandle.OnDKGResultSubmitted(
		func(request *event.DKGResultSubmission) {
			eventFired <- request
		},
	)

	defer subscription.Unsubscribe()

	groupPublicKey := []byte("1")
	memberIndex := beaconchain.GroupMemberIndex(1)
	dkgResult := &beaconchain.DKGResult{GroupPublicKey: groupPublicKey}
	signatures := map[beaconchain.GroupMemberIndex][]byte{
		1: []byte{101},
		2: []byte{102},
		3: []byte{103},
		4: []byte{104},
	}

	err := chainHandle.SubmitDKGResult(memberIndex, dkgResult, signatures)
	if err != nil {
		t.Fatal(err)
	}

	expectedResultSubmissionEvent := &event.DKGResultSubmission{
		MemberIndex:    uint32(memberIndex),
		GroupPublicKey: groupPublicKey,
	}

	select {
	case event := <-eventFired:
		if !reflect.DeepEqual(event, expectedResultSubmissionEvent) {
			t.Fatalf(
				"Unexpected DKG result submission event\nExpected: [%v]\nActual:   [%v]",
				expectedResultSubmissionEvent,
				event,
			)
		}
	case <-ctx.Done():
		t.Fatal(ctx.Err())
	}
}

func TestLocalOnDKGResultSubmittedUnsubscribed(t *testing.T) {
	ctx, cancel := newTestContext()
	defer cancel()

	chainHandle := Connect(10, 4)

	eventFired := make(chan *event.DKGResultSubmission)

	subscription := chainHandle.OnDKGResultSubmitted(
		func(event *event.DKGResultSubmission) {
			eventFired <- event
		},
	)

	subscription.Unsubscribe()

	groupPublicKey := []byte("1")
	memberIndex := beaconchain.GroupMemberIndex(1)
	dkgResult := &beaconchain.DKGResult{GroupPublicKey: groupPublicKey}
	signatures := map[beaconchain.GroupMemberIndex][]byte{
		1: []byte{101},
		2: []byte{102},
		3: []byte{103},
		4: []byte{104},
	}

	err := chainHandle.SubmitDKGResult(memberIndex, dkgResult, signatures)
	if err != nil {
		t.Fatal(err)
	}

	select {
	case event := <-eventFired:
		t.Fatalf("Event should have not been received due to the cancelled subscription: [%v]", event)
	case <-ctx.Done():
		// expected execution of goroutine
	}
}

func TestWatchBlocks(t *testing.T) {
	c := Connect(10, 4)
	blockCounter, err := c.BlockCounter()
	if err != nil {
		t.Fatal(err)
	}

	ctx1, cancel1 := context.WithCancel(context.Background())
	defer cancel1()

	ctx2, cancel2 := context.WithCancel(context.Background())
	defer cancel2()

	watcher1 := blockCounter.WatchBlocks(ctx1)
	watcher2 := blockCounter.WatchBlocks(ctx2)

	watcher1ReceivedCount := 0
	watcher2ReceivedCount := 0
	go func() {
		for range watcher1 {
			watcher1ReceivedCount++
		}
	}()
	go func() {
		for range watcher2 {
			watcher2ReceivedCount++
		}
	}()

	time.Sleep(600 * time.Millisecond)
	cancel1()
	time.Sleep(600 * time.Millisecond)
	cancel2()

	if watcher1ReceivedCount != 1 {
		t.Errorf("watcher 1 should receive [1] block, has [%v]", watcher1ReceivedCount)
	}
	if watcher2ReceivedCount != 2 {
		t.Errorf("watcher 2 should receive [2] block, has [%v]", watcher2ReceivedCount)
	}
}

func TestWatchBlocksNonBlocking(t *testing.T) {
	ctx, cancel := context.WithTimeout(context.Background(), 1100*time.Millisecond)
	defer cancel()

	c := Connect(10, 4)
	blockCounter, err := c.BlockCounter()
	if err != nil {
		t.Fatal(err)
	}

	_ = blockCounter.WatchBlocks(ctx)        // does not read blocks
	watcher := blockCounter.WatchBlocks(ctx) // does read blocks

	var receivedCount uint64
	go func() {
		for range watcher {
			receivedCount++
		}
	}()

	<-ctx.Done()

	if receivedCount != 2 {
		t.Errorf("watcher should receive [2] blocks, has [%v]", receivedCount)
	}
}

func TestLocalBlockHeightWaiter(t *testing.T) {
	var tests = map[string]struct {
		blockHeight      uint64
		initialDelay     time.Duration
		expectedWaitTime time.Duration
	}{
		"returns immediately for genesis block": {
			blockHeight:      0,
			expectedWaitTime: 0,
		},
		"returns immediately for block height already reached": {
			blockHeight:      2,
			initialDelay:     3 * blockTime,
			expectedWaitTime: 0,
		},
		"waits for block height not yet reached": {
			blockHeight:      5,
			initialDelay:     2 * blockTime,
			expectedWaitTime: 3 * blockTime,
		},
	}

	for testName, test := range tests {
		test := test
		t.Run(testName, func(t *testing.T) {
			t.Parallel()
			c := Connect(10, 4)

			blockCounter, err := c.BlockCounter()
			if err != nil {
				t.Fatalf("failed to set up block counter: [%v]", err)
			}

			time.Sleep(test.initialDelay)

			start := time.Now().UTC()
			blockCounter.WaitForBlockHeight(test.blockHeight)
			end := time.Now().UTC()

			elapsed := end.Sub(start)

			// Block waiter should wait for test.expectedWaitTime minus some
			// margin at minimum; the margin is needed because clock is not
			// always that precise. Setting it to 5ms for this test.
			minMargin := time.Duration(5) * time.Millisecond
			if elapsed < (test.expectedWaitTime - minMargin) {
				t.Errorf(
					"waited less than expected; expected [%v] at min, waited [%v]",
					test.expectedWaitTime,
					elapsed,
				)
			}

			// Block waiter should wait for test.expectedWaitTime plus some
			// margin at maximum; the margin is the time needed for the return
			// instructions to execute, setting it to 25ms for this test.
			maxMargin := time.Duration(25) * time.Millisecond
			if elapsed > (test.expectedWaitTime + maxMargin) {
				t.Errorf(
					"waited longer than expected; expected %v at max, waited %v",
					test.expectedWaitTime,
					elapsed,
				)
			}
		})
	}
}

func TestLocalIsGroupStale(t *testing.T) {
	group1 := localGroup{
		groupPublicKey:          []byte{'v'},
		registrationBlockHeight: 1,
	}

	group2 := localGroup{
		groupPublicKey:          []byte{'i'},
		registrationBlockHeight: 1,
	}

	group3 := localGroup{
		groupPublicKey:          []byte{'d'},
		registrationBlockHeight: 1,
	}

	availableGroups := []localGroup{group1, group2, group3}

	var tests = map[string]struct {
		group           localGroup
		expectedResult  bool
		simulatedHeight uint64
	}{
		"found a first group": {
			group: localGroup{
				groupPublicKey: group1.groupPublicKey,
			},
			simulatedHeight: group1.registrationBlockHeight + 2,
			expectedResult:  false,
		},
		"found a second group": {
			group: localGroup{
				groupPublicKey: group2.groupPublicKey,
			},
			simulatedHeight: group2.registrationBlockHeight + 3,
			expectedResult:  false,
		},
		"group was not found": {
			group: localGroup{
				groupPublicKey: []byte{'z'},
			},
			simulatedHeight: 1,
			expectedResult:  true,
		},
		"a third group was found and current block has passed the expiration and operation timeout": {
			group: localGroup{
				groupPublicKey: group3.groupPublicKey,
			},
			simulatedHeight: group3.registrationBlockHeight +
				groupActiveTime +
				relayRequestTimeout +
				1,
			expectedResult: true,
		},
		"a second group was found and current block is the same as an active time and operation timeout": {
			group: localGroup{
				groupPublicKey: group2.groupPublicKey,
			},
			simulatedHeight: group2.registrationBlockHeight +
				groupActiveTime +
				relayRequestTimeout,
			expectedResult: false,
		},
	}

	for testName, test := range tests {
		t.Run(testName, func(t *testing.T) {
			chainHandle := &localChain{
				groups:          availableGroups,
				simulatedHeight: test.simulatedHeight,
			}
			actualResult, err := chainHandle.IsStaleGroup(test.group.groupPublicKey)
			if err != nil {
				t.Fatal(err)
			}

			if actualResult != test.expectedResult {
				t.Fatalf("\nCheck for a group removal eligibility failed. \nexpected: %v\nactual:   %v\n", test.expectedResult, actualResult)
			}
		})
	}
}

func TestLocalSubmitDKGResult(t *testing.T) {
	chainHandle := Connect(10, 4)

	memberIndex := beaconchain.GroupMemberIndex(1)
	result := &beaconchain.DKGResult{
		GroupPublicKey: []byte{11},
	}

	signatures := map[beaconchain.GroupMemberIndex][]byte{
		1: []byte{101},
		2: []byte{102},
		3: []byte{103},
		4: []byte{104},
	}

	err := chainHandle.SubmitDKGResult(memberIndex, result, signatures)
	if err != nil {
		t.Fatal(err)
	}

	groupRegistered, err := chainHandle.IsGroupRegistered(result.GroupPublicKey)
	if err != nil {
		t.Fatal(err)
	}

	if !groupRegistered {
		t.Fatalf("Group not registered")
	}
}

func TestLocalSubmitDKGResultWithSignatures(t *testing.T) {
	groupSize := 5
	honestThreshold := 3

	chainHandle := Connect(groupSize, honestThreshold)

	var tests = map[string]struct {
		signatures    map[beaconchain.GroupMemberIndex][]byte
		expectedError error
	}{
		"no signatures": {
			signatures:    map[beaconchain.GroupMemberIndex][]byte{},
			expectedError: fmt.Errorf("failed to submit result with [0] signatures for honest threshold [%v]", honestThreshold),
		},
		"one signature": {
			signatures: map[beaconchain.GroupMemberIndex][]byte{
				1: []byte{101},
			},
			expectedError: fmt.Errorf("failed to submit result with [1] signatures for honest threshold [%v]", honestThreshold),
		},
		"one less signature than threshold": {
			signatures: map[beaconchain.GroupMemberIndex][]byte{
				1: []byte{101},
				2: []byte{102},
			},
			expectedError: fmt.Errorf("failed to submit result with [2] signatures for honest threshold [%v]", honestThreshold),
		},
		"threshold signatures": {
			signatures: map[beaconchain.GroupMemberIndex][]byte{
				1: []byte{101},
				2: []byte{102},
				3: []byte{103},
			},
			expectedError: nil,
		},
		"one more signature than threshold": {
			signatures: map[beaconchain.GroupMemberIndex][]byte{
				1: []byte{101},
				2: []byte{102},
				3: []byte{103},
				4: []byte{104},
			},
			expectedError: nil,
		},
		"signatures from all group members": {
			signatures: map[beaconchain.GroupMemberIndex][]byte{
				1: []byte{101},
				2: []byte{102},
				3: []byte{103},
				4: []byte{104},
				5: []byte{105},
			},
			expectedError: nil,
		},
	}

	for testName, test := range tests {
		t.Run(testName, func(t *testing.T) {
			memberIndex := uint8(1)
			result := &beaconchain.DKGResult{
				GroupPublicKey: []byte{11},
			}

			err := chainHandle.SubmitDKGResult(
				memberIndex,
				result,
				test.signatures,
			)

			if !reflect.DeepEqual(test.expectedError, err) {
				t.Fatalf(
					"Unexpected error\nExpected: [%v]\nActual:   [%v]\n",
					test.expectedError,
					err,
				)
			}
		})
	}
}

func TestCalculateDKGResultHash(t *testing.T) {
	localChain := &localChain{}

	dkgResult := &beaconchain.DKGResult{
		GroupPublicKey: []byte{3, 40, 200},
		Misbehaved:     []byte{1, 2, 8, 14},
	}
	expectedHashString := "97a94a3b11a0f780c9510df852ac7f77072085d5bda4b07e5d198396dd4f68e5"

	actualHash, err := localChain.CalculateDKGResultHash(dkgResult)
	if err != nil {
		t.Fatal(err)
	}

	expectedHash := beaconchain.DKGResultHash{}
	copy(
		expectedHash[:],
		common.Hex2Bytes(expectedHashString)[:32],
	)

	if expectedHash != actualHash {
		t.Fatalf("\nexpected: %x\nactual:   %x\n",
			expectedHash,
			actualHash,
		)
	}
}

func newTestContext(timeout ...time.Duration) (context.Context, context.CancelFunc) {
	defaultTimeout := 3 * time.Second
	if len(timeout) > 0 {
		defaultTimeout = timeout[0]
	}
	return context.WithTimeout(context.Background(), defaultTimeout)
}

func TestNextGroupIndex(t *testing.T) {
	var tests = map[string]struct {
		previousEntry  int
		numberOfGroups int
		expectedIndex  int
	}{
		"zero groups": {
			previousEntry:  12,
			numberOfGroups: 0,
			expectedIndex:  0,
		},
		"fewer groups than the previous entry value": {
			previousEntry:  13,
			numberOfGroups: 4,
			expectedIndex:  1,
		},
		"more groups than the previous entry value": {
			previousEntry:  3,
			numberOfGroups: 12,
			expectedIndex:  3,
		},
	}

	for nextGroupIndexTest, test := range tests {
		t.Run(nextGroupIndexTest, func(t *testing.T) {
			bigPreviousEntry := big.NewInt(int64(test.previousEntry))
			bigNumberOfGroups := test.numberOfGroups
			expectedIndex := test.expectedIndex

			actualIndex := selectGroup(bigPreviousEntry, bigNumberOfGroups)

			if actualIndex != expectedIndex {
				t.Fatalf(
					"Unexpected group index selected\nexpected: [%v]\nactual:   [%v]\n",
					expectedIndex,
					actualIndex,
				)
			}
		})
	}
}<|MERGE_RESOLUTION|>--- conflicted
+++ resolved
@@ -15,14 +15,7 @@
 )
 
 func TestLocalSubmitRelayEntry(t *testing.T) {
-<<<<<<< HEAD
-	chainHandle := Connect(10, 4, big.NewInt(200))
-=======
-	ctx, cancel := context.WithTimeout(context.Background(), 1*time.Second)
-	defer cancel()
-
-	chainHandle := Connect(10, 4)
->>>>>>> a3390ec7
+	chainHandle := Connect(10, 4)
 
 	err := chainHandle.SubmitRelayEntry(big.NewInt(19).Bytes())
 	if err != nil {
