package libp2p

import (
	"context"
<<<<<<< HEAD
	"math/big"
	"strconv"
=======
>>>>>>> 1c6dbf0c
	"testing"
	"time"

	"github.com/keep-network/keep-core/pkg/firewall"
	"github.com/keep-network/keep-core/pkg/net/retransmission"

	"github.com/keep-network/keep-core/pkg/net"
	"github.com/keep-network/keep-core/pkg/net/key"
	"github.com/multiformats/go-multiaddr"
)

func TestSendReceiveUnicastChannel(t *testing.T) {
	ctx := context.Background()

	withNetwork(ctx, t, 9000, func(
		identity1 *identity,
		identity2 *identity,
		provider1 net.Provider,
		provider2 net.Provider,
	) {
		// Peer 1 initiates the channel.
		peer1Channel, err := provider1.UnicastChannelWith(identity2.id)
		if err != nil {
			t.Fatal(err)
		}

		// Peer 1 registers a message receiver and unmarshaller on the channel instance.
		peer1Receiver := newMessageReceiver("peer1Receiver")
		peer1Channel.Recv(ctx, peer1Receiver.receive)
		peer1Channel.SetUnmarshaler(func() net.TaggedUnmarshaler {
			return &testMessage{}
		})

		// Peer 2 registers a message receiver and unmarshaller using `OnUnicastChannelOpened`.
		onUnicastChannelOpenedInvocations := 0
		peer2Receiver := newMessageReceiver("peer2Receiver")
		provider2.OnUnicastChannelOpened(func(channel net.UnicastChannel) {
			onUnicastChannelOpenedInvocations++
			channel.Recv(ctx, peer2Receiver.receive)
			channel.SetUnmarshaler(func() net.TaggedUnmarshaler {
				return &testMessage{}
			})
		})

		// Peer 1 prepares and sends messages.
		peer1Messages := []testMessage{
			{Sender: identity1, Recipient: identity2, Payload: "one"},
			{Sender: identity1, Recipient: identity2, Payload: "two"},
			{Sender: identity1, Recipient: identity2, Payload: "three"},
		}
		for _, message := range peer1Messages {
			send := withRetry(func() error {
				return peer1Channel.Send(&message)
			}, 3, 10*time.Second)
			if err := send; err != nil {
				t.Fatal(err)
			}
		}

		// Peer 2 get the channel from cache.
		peer2Channel, err := provider2.UnicastChannelWith(identity1.id)
		if err != nil {
			t.Fatal(err)
		}

		// Peer 2 prepares and sends messages.
		peer2Messages := []testMessage{
			{Sender: identity1, Recipient: identity2, Payload: "four"},
			{Sender: identity1, Recipient: identity2, Payload: "five"},
		}
		for _, message := range peer2Messages {
			send := withRetry(func() error {
				return peer2Channel.Send(&message)
			}, 3, 10*time.Second)
			if err := send; err != nil {
				t.Fatal(err)
			}
		}

		// Wait a bit, messages must be sent and received.
		time.Sleep(2 * time.Second)

		assertReceivedMessages(t, peer1Receiver, peer2Messages)
		assertReceivedMessages(t, peer2Receiver, peer1Messages)

		expectedOnUnicastChannelOpenedInvocations := 1
		if onUnicastChannelOpenedInvocations != expectedOnUnicastChannelOpenedInvocations {
			t.Errorf(
				"unexpected number of `OnUnicastChannelOpened` invocations\nactual:   %v\nexpected: %v\n",
				onUnicastChannelOpenedInvocations,
				expectedOnUnicastChannelOpenedInvocations,
			)
		}
	})
}

func withRetry(function func() error, retryCount int, waitTime time.Duration) error {
	var err error

	for i := 0; i < retryCount+1; i++ {
		err = function()
		if err == nil {
			return nil
		}
		time.Sleep(waitTime)
	}

	return err
}

func assertReceivedMessages(
	t *testing.T,
	receiver *messageReceiver,
	expectedMessages []testMessage,
) {
	if len(receiver.messages) != len(expectedMessages) {
		t.Errorf(
			"[%v] unexpected number of messages\nactual:   %v\nexpected: %v\n",
			receiver.name,
			len(receiver.messages),
			len(expectedMessages),
		)
	}

	for _, expectedMessage := range expectedMessages {
		isReceived := false
		for _, message := range receiver.messages {
			if message.Payload == expectedMessage.Payload {
				isReceived = true
				break
			}
		}

		if !isReceived {
			t.Errorf(
				"[%v] expected message [%v] not received",
				receiver.name,
				expectedMessage.Payload,
			)
		}
	}
}

func withNetwork(
	ctx context.Context,
	t *testing.T,
	startingPort int,
	testFn func(
		identity1 *identity,
		identity2 *identity,
		provider1 net.Provider,
		provider2 net.Provider,
	),
) {
	privKey1, _, err := key.GenerateStaticNetworkKey()
	if err != nil {
		t.Fatal(err)
	}

	identity1, err := createIdentity(privKey1)
	if err != nil {
		t.Fatal(err)
	}

	provider1Port := startingPort

	multiaddr1, err := multiaddr.NewMultiaddr(
		"/ip4/127.0.0.1/tcp/" + strconv.Itoa(provider1Port),
	)
	if err != nil {
		t.Fatal(err)
	}

	privKey2, _, err := key.GenerateStaticNetworkKey()
	if err != nil {
		t.Fatal(err)
	}

	identity2, err := createIdentity(privKey2)
	if err != nil {
		t.Fatal(err)
	}

	provider2Port := startingPort + 1

	multiaddr2, err := multiaddr.NewMultiaddr(
		"/ip4/127.0.0.1/tcp/" + strconv.Itoa(provider2Port),
	)
	if err != nil {
		t.Fatal(err)
	}

	provider1, err := Connect(
		ctx,
		Config{
			Peers: []string{
				multiaddressWithIdentity(
					multiaddr2,
					identity2.id,
				),
			},
			Port: provider1Port,
		},
		privKey1,
		firewall.Disabled,
		retransmission.NewTicker(make(chan uint64)),
	)
	if err != nil {
		t.Fatal(err)
	}

	provider2, err := Connect(
		ctx,
		Config{
			Peers: []string{
				multiaddressWithIdentity(
					multiaddr1,
					identity1.id,
				),
			},
			Port: provider2Port,
		},
		privKey2,
		firewall.Disabled,
		retransmission.NewTicker(make(chan uint64)),
	)
	if err != nil {
		t.Fatal(err)
	}

	testFn(
		identity1,
		identity2,
		provider1,
		provider2,
	)
}

type messageReceiver struct {
	name     string
	messages []testMessage
}

func newMessageReceiver(name string) *messageReceiver {
	return &messageReceiver{
		name:     name,
		messages: make([]testMessage, 0),
	}
}

func (mr *messageReceiver) receive(message net.Message) {
	mr.messages = append(mr.messages, *message.Payload().(*testMessage))
}<|MERGE_RESOLUTION|>--- conflicted
+++ resolved
@@ -2,11 +2,7 @@
 
 import (
 	"context"
-<<<<<<< HEAD
-	"math/big"
 	"strconv"
-=======
->>>>>>> 1c6dbf0c
 	"testing"
 	"time"
 
